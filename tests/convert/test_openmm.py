--- conflicted
+++ resolved
@@ -347,15 +347,9 @@
 def test_openmm_no_zero_sigmas(zero_lj_mols):
     mols = zero_lj_mols
 
-<<<<<<< HEAD
-    omm = sr.convert.to(mols, "openmm", 
-                        map={"constraint": "h-bonds",
-                             "platform": "Reference"})
-=======
     omm = sr.convert.to(
         mols, "openmm", map={"constraint": "h-bonds", "platform": "Reference"}
     )
->>>>>>> 1e9a6b93
 
     from openmm import XmlSerializer
 
@@ -375,33 +369,21 @@
     omm1 = sr.convert.to(
         mols,
         "openmm",
-<<<<<<< HEAD
-        map={"constraint": "h-bonds", 
-             "include_constrained_energies": True,
-             "platform": "Reference"},
-=======
         map={
             "constraint": "h-bonds",
             "include_constrained_energies": True,
             "platform": "Reference",
         },
->>>>>>> 1e9a6b93
     )
 
     omm2 = sr.convert.to(
         mols,
         "openmm",
-<<<<<<< HEAD
-        map={"constraint": "h-bonds", 
-             "include_constrained_energies": False,
-             "platform": "Reference"},
-=======
         map={
             "constraint": "h-bonds",
             "include_constrained_energies": False,
             "platform": "Reference",
         },
->>>>>>> 1e9a6b93
     )
 
     nrg1 = omm1.get_potential_energy().to(sr.units.kcal_per_mol)
