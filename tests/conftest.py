--- conflicted
+++ resolved
@@ -145,8 +145,6 @@
 
 
 @pytest.fixture(scope="session")
-<<<<<<< HEAD
-=======
 def pdb_3nss():
     return sr.load_test_files("3NSS.pdb")
 
@@ -180,7 +178,6 @@
 
 
 @pytest.fixture(scope="session")
->>>>>>> 1e9a6b93
 def neopentane_methane():
     return sr.load_test_files("neo_meth_scratch.bss")
 
