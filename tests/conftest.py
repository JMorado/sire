--- conflicted
+++ resolved
@@ -145,7 +145,6 @@
 
 
 @pytest.fixture(scope="session")
-<<<<<<< HEAD
 def pdb_3nss():
     return sr.load_test_files("3NSS.pdb")
 
@@ -176,7 +175,7 @@
             cache_dir = os.path.join(d, "cache")
 
     return cache_dir
-=======
+
+
 def zero_lj_mols():
-    return sr.load_test_files("zero_lj.prm7", "zero_lj.rst7")
->>>>>>> 7a2cb418
+    return sr.load_test_files("zero_lj.prm7", "zero_lj.rst7")