--- conflicted
+++ resolved
@@ -409,11 +409,7 @@
             if (n == 0)
                 return;
 
-<<<<<<< HEAD
-            vws[0].loadFrame(frame, map);
-=======
             vws[0].loadFrame(frame, evaluator, map);
->>>>>>> 9e4edb8f
 
             if (n == 1)
                 return;
