/********************************************\
  *
  *  Sire - Molecular Simulation Framework
  *
  *  Copyright (C) 2022  Christopher Woods
  *
  *  This program is free software; you can redistribute it and/or modify
  *  it under the terms of the GNU General Public License as published by
  *  the Free Software Foundation; either version 3 of the License, or
  *  (at your option) any later version.
  *
  *  This program is distributed in the hope that it will be useful,
  *  but WITHOUT ANY WARRANTY; without even the implied warranty of
  *  MERCHANTABILITY or FITNESS FOR A PARTICULAR PURPOSE.  See the
  *  GNU General Public License for more details.
  *
  *  You should have received a copy of the GNU General Public License
  *  along with this program; if not, write to the Free Software
  *  Foundation, Inc., 59 Temple Place, Suite 330, Boston, MA  02111-1307  USA
  *
  *  For full details of the license please see the COPYING file
  *  that should have come with this distribution.
  *
  *  You can contact the authors at https://sire.openbiosim.org
  *
\*********************************************/

#ifndef SIREIO_FILETRAJECTORY_H
#define SIREIO_FILETRAJECTORY_H

#include <QUuid>

#include "moleculeparser.h"

#include "SireMol/trajectory.h"

#include "SireBase/lazyevaluator.h"

SIRE_BEGIN_HEADER

namespace SireIO
{
    class FileTrajectory;
}

SIREIO_EXPORT QDataStream &operator<<(QDataStream &, const SireIO::FileTrajectory &);
SIREIO_EXPORT QDataStream &operator>>(QDataStream &, SireIO::FileTrajectory &);

namespace SireIO
{

    /** This is a trajectory that loads frames dynamically from the
     *  filesystem using MoleculeParser objects that implement
     *  the trajectory API
     */
    class SIREIO_EXPORT FileTrajectory : public SireMol::TrajectoryData
    {

        friend QDataStream & ::operator<<(QDataStream &, const FileTrajectory &);
        friend QDataStream & ::operator>>(QDataStream &, FileTrajectory &);

    public:
        FileTrajectory();
        FileTrajectory(const MoleculeParser &parser);

        FileTrajectory(const FileTrajectory &other);

        ~FileTrajectory();

        const char *what() const;

        static const char *typeName();

        FileTrajectory *clone() const;

        int nFrames() const;
        int nAtoms() const;

        QStringList filenames() const;

        SireMol::Frame getFrame(int i) const;
        SireMol::Frame getFrame(int i, const SireBase::LazyEvaluator &evaluator) const;

        bool isEditable() const;

    protected:
        bool _equals(const TrajectoryData &other) const;

    private:
        /** The actual parser used to read the trajectory */
        MoleculeParserPtr parser;

<<<<<<< HEAD
        QMutex frame_mutex;
        SireMol::Frame last_loaded_frame;
        int last_loaded_frame_index;
=======
        /** The UUID of the parser - this helps with cacheing */
        QUuid uuid;
>>>>>>> 9e4edb8f
    };

} // namespace SireIO

Q_DECLARE_METATYPE(SireIO::FileTrajectory)

SIRE_END_HEADER

#endif<|MERGE_RESOLUTION|>--- conflicted
+++ resolved
@@ -90,14 +90,8 @@
         /** The actual parser used to read the trajectory */
         MoleculeParserPtr parser;
 
-<<<<<<< HEAD
-        QMutex frame_mutex;
-        SireMol::Frame last_loaded_frame;
-        int last_loaded_frame_index;
-=======
         /** The UUID of the parser - this helps with cacheing */
         QUuid uuid;
->>>>>>> 9e4edb8f
     };
 
 } // namespace SireIO
