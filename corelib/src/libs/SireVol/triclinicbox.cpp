/********************************************\
  *
  *  Sire - Molecular Simulation Framework
  *
  *  Copyright (C) 2007  Christopher Woods
  *
  *  This program is free software; you can redistribute it and/or modify
  *  it under the terms of the GNU General Public License as published by
  *  the Free Software Foundation; either version 3 of the License, or
  *  (at your option) any later version.
  *
  *  This program is distributed in the hope that it will be useful,
  *  but WITHOUT ANY WARRANTY; without even the implied warranty of
  *  MERCHANTABILITY or FITNESS FOR A PARTICULAR PURPOSE.  See the
  *  GNU General Public License for more details.
  *
  *  You should have received a copy of the GNU General Public License
  *  along with this program; if not, write to the Free Software
  *  Foundation, Inc., 59 Temple Place, Suite 330, Boston, MA  02111-1307  USA
  *
  *  For full details of the license please see the COPYING file
  *  that should have come with this distribution.
  *
  *  You can contact the authors at https://sire.openbiosim.org
  *
\*********************************************/

#include <QDebug>
#include <QList>
#include <QPair>

#include <cmath>
#include <limits>

#include "coordgroup.h"
#include "triclinicbox.h"

#include "SireMaths/align.h"
#include "SireMaths/rangenerator.h"

#include "SireError/errors.h"
#include "SireStream/datastream.h"

// Helper struct for sorting based on first pair value.
struct QPairFirstComparer
{
    template <typename T1, typename T2>
    bool operator()(const QPair<T1, T2> &a, const QPair<T1, T2> &b) const
    {
        return a.first < b.first;
    }
};

using namespace SireVol;
using namespace SireBase;
using namespace SireMaths;
using namespace SireStream;

static const RegisterMetaType<TriclinicBox> r_box;

/** Serialise to a binary datastream */
QDataStream &operator<<(QDataStream &ds, const TriclinicBox &box)
{
    writeHeader(ds, r_box, 1) << box.v0_orig << box.v1_orig << box.v2_orig;

    // no need to store anything else as it can be regenerated

    return ds;
}

/** Deserialise from a binary datastream */
QDataStream &operator>>(QDataStream &ds, TriclinicBox &box)
{
    VersionID v = readHeader(ds, r_box);

    if (v == 1)
    {
        Vector v0, v1, v2;

        // Load in the original box vectors.
        ds >> v0 >> v1 >> v2;

        // Reconstruct the box.
        box = TriclinicBox(v0, v1, v2);
    }
    else
        throw version_error(v, "1", r_box, CODELOC);

    return ds;
}

/** Construct a default TriclinicBox (large volume) */
TriclinicBox::TriclinicBox() : ConcreteProperty<TriclinicBox, Cartesian>()
{
    Vector v0(1e12, 0, 0);
    Vector v1(0, 1e12, 0);
    Vector v2(0, 0, 1e12);

    *this = TriclinicBox(v0, v1, v2);
}

/** Construct a TriclinicBox with the specified lattice vectors */
TriclinicBox::TriclinicBox(const Vector &v0, const Vector &v1, const Vector &v2)
    : ConcreteProperty<TriclinicBox, Cartesian>(), v0(v0), v1(v1), v2(v2), v0_orig(v0), v1_orig(v1), v2_orig(v2)
{
    this->construct(v0, v1, v2);
}

/** Construct a TriclinicBox with the specified lattice vector magnitudes
    and angles.

    a = magnitude of first lattice vector
    b = magnitude of second lattice vector
    c = magnitude of third lattice vector
    alpha = angle between second and third lattice vectors
    beta = angle between first and third lattice vectors
    gamma = angle between second and first lattice vectors
*/
TriclinicBox::TriclinicBox(double a, double b, double c, const SireUnits::Dimension::Angle &alpha,
                           const SireUnits::Dimension::Angle &beta, const SireUnits::Dimension::Angle &gamma)
{
    // Adapted from:
    // https://github.com/rosswhitfield/ase/blob/master/ase/lattice/triclinic.py

    auto cosa = cos(alpha.value());
    auto cosb = cos(beta.value());
    auto sinb = sin(beta.value());
    auto cosg = cos(gamma.value());
    auto sing = sin(gamma.value());

    Vector v0(a, 0, 0);
    Vector v1(b * cosg, b * sing, 0);
    Vector v2(c * cosb, c * (cosa - cosb * cosg) / sing,
              c * std::sqrt(sinb * sinb - (((cosa - cosb * cosg) / sing) * ((cosa - cosb * cosg) / sing))));

    this->construct(v0, v1, v2);
}

/** Construct a TriclinicBox with the specified lattice vectors */
void TriclinicBox::construct(const Vector &v0, const Vector &v1, const Vector &v2)
{
    // What follows was adapted from Appendex A from Chapter 3 of
    // "Molecular dynamics of sense and sensibility in processing and analysis of data"
    // by Tsjerk A. Wassenaar.
    // https://pure.rug.nl/ws/portalfiles/portal/2839530/03_c3.pdf

    // Store the original lattice vectors. These are needed for streaming
    // support.
    this->v0_orig = v0;
    this->v1_orig = v1;
    this->v2_orig = v2;

    // Get the magnitudes of the lattice box vectors.
    auto m0 = v0.magnitude();
    auto m1 = v1.magnitude();
    auto m2 = v2.magnitude();

    // Create a list containing of magnitude/vector pairs.
    QList<QPair<double, Vector>> magnitudes;
    magnitudes.append(qMakePair(m0, v0));
    magnitudes.append(qMakePair(m1, v1));
    magnitudes.append(qMakePair(m2, v2));

    // Sort the pairs in ascending order.
    std::sort(magnitudes.begin(), magnitudes.end(), QPairFirstComparer());

    // Reorder the vectors in order of descending magnitude.
    this->v0 = magnitudes[2].second;
    this->v1 = magnitudes[1].second;
    this->v2 = magnitudes[0].second;

    // Project v1 onto v0.
    auto xn1 = Vector::dot(v0, v1) / m0;

    // Evaluate the square root of the difference between the length of v1 squared
    // and the projection of that vector on v0 squared.
    auto yn1 = std::sqrt(m1 * m1 - xn1 * xn1);

    // Evaluate the vector product of v0 and v1 and take the magnitude.
    auto zn2 = Vector::realCross(v0, v1).magnitude();

    // Construct the original matrix.
    Matrix X = Matrix(v0, v1, Vector::realCross(v0, v1)).transpose();

    // Constuct the rotated matrix.
    Matrix X_rot(Vector(m0, xn1, 0), Vector(0, yn1, 0), Vector(0, 0, zn2));

    // Evaluate and store the rotation matrix and its inverse.
    this->rotation_matrix = X_rot * X.inverse();

    // Rotate the lattice vectors.
    this->v0 = this->rotation_matrix * v0;
    this->v1 = this->rotation_matrix * v1;
    this->v2 = this->rotation_matrix * v2;

    // Make sure v2 has a positive z component.
    if (this->v2.z() < 0)
        this->v2 *= -1;

    // Check whether the triclinic cell has been rotated. If not, then
    // the rotation matrix will be the identity matrix.
    if ((std::abs(this->rotation_matrix.column0().x() - 1.0) > 1e-12) or
        (std::abs(this->rotation_matrix.column0().y() - 0.0) > 1e-12) or
        (std::abs(this->rotation_matrix.column0().z() - 0.0) > 1e-12) or
        (std::abs(this->rotation_matrix.column1().x() - 0.0) > 1e-12) or
        (std::abs(this->rotation_matrix.column1().y() - 1.0) > 1e-12) or
        (std::abs(this->rotation_matrix.column1().z() - 0.0) > 1e-12) or
        (std::abs(this->rotation_matrix.column2().x() - 0.0) > 1e-12) or
        (std::abs(this->rotation_matrix.column2().y() - 0.0) > 1e-12) or
        (std::abs(this->rotation_matrix.column2().z() - 1.0) > 1e-12))
    {
        this->is_rotated = true;
    }
    else
    {
        this->is_rotated = false;
    }

    /* Next perform a lattice reduction such that the following conditions are
       met:

       | v1.x | <= 1/2 v0.x
       | v2.x | <= 1/2 v0.x
       | v2.y | <= 1/2 v1.y

       These constraints can be solved using simultaneous equations.
     */

<<<<<<< HEAD
    this->v2 = this->v2 - this->v1*std::round(this->v2.y() / this->v1.y());
    this->v2 = this->v2 - this->v0*std::round(this->v2.x() / this->v0.x());
    this->v1 = this->v1 - this->v0*std::round(this->v1.x() / this->v0.x());
=======
    // Perform the reduction. Add a small bias so that we always round in a consistent
    // direction. This mitigates numerical errors due to box dimensions and angles, or
    // lattice cell vectors being specified in fixed precision in the file formats that
    // we support. Without these, repeated read/write conversion to different formats
    // can cause the box angles to rotate back-and-forth.
    this->v2 = this->v2 - this->v1*std::round(-1e-8 + this->v2.y() / this->v1.y());
    this->v2 = this->v2 - this->v0*std::round(-1e-8 + this->v2.x() / this->v0.x());
    this->v1 = this->v1 - this->v0*std::round(-1e-8 + this->v1.x() / this->v0.x());
>>>>>>> b193c570

    // Store the cell matrix and its inverse.
    this->cell_matrix = Matrix(this->v0, this->v1, this->v2).transpose();
    this->cell_matrix_inverse = this->cell_matrix.inverse();

    // Store the product of the transpose of cell_matrix and cell_matrix.
    this->M = this->cell_matrix.transpose() * this->cell_matrix;

    // Work out the maximum distance for minimum image calculations.

    // Get the magnitudes of the updated lattice box vectors. (Half-lengths)
    m0 = this->v0.magnitude() * 0.5;
    m1 = this->v1.magnitude() * 0.5;
    m2 = this->v2.magnitude() * 0.5;

    // Store the minimum half distance.
    if ((m0 < m1) and (m0 < m2))
    {
        this->dist_max = m0;
    }
    else if ((m0 < m1) and (m2 < m0))
    {
        this->dist_max = m2;
    }
    else if (m1 < m2)
    {
        this->dist_max = m1;
    }
    else
    {
        this->dist_max = m2;
    }

    // Scale up half-lengths again.
    m0 *= 2.0;
    m1 *= 2.0;
    m2 *= 2.0;

    // Store the maximum length.
    if ((m0 > m1) and (m0 > m2))
    {
        this->max_length = m0;
    }
    else if ((m0 > m1) and (m2 > m0))
    {
        this->max_length = m2;
    }
    else if (m1 > m2)
    {
        this->max_length = m1;
    }
    else
    {
        this->max_length = m2;
    }

    // Work out the angle between each pair of vectors.
    this->_alpha = Vector::angle(this->v1, this->v2).value();
    this->_beta = Vector::angle(this->v0, this->v2).value();
    this->_gamma = Vector::angle(this->v1, this->v0).value();

    auto cos_alpha = cos(this->_alpha);
    auto cos_beta = cos(this->_beta);
    auto cos_gamma = cos(this->_gamma);

    // Now work out the volume of the cell.
    this->vol = this->v0.magnitude() * this->v1.magnitude() * this->v2.magnitude() *
                std::sqrt(1 - cos_alpha * cos_alpha - cos_beta * cos_beta - cos_gamma * cos_gamma +
                          2.0 * cos_alpha * cos_beta * cos_gamma);

    // Store the inverse lengths of the lattice vectors.
    this->invlength = Vector(1.0 / this->v0.magnitude(), 1.0 / this->v1.magnitude(), 1.0 / this->v2.magnitude());
}

/** Copy constructor */
TriclinicBox::TriclinicBox(const TriclinicBox &other)
    : ConcreteProperty<TriclinicBox, Cartesian>(other), v0(other.v0), v1(other.v1), v2(other.v2),
      v0_orig(other.v0_orig), v1_orig(other.v1_orig), v2_orig(other.v2_orig), rotation_matrix(other.rotation_matrix),
      cell_matrix(other.cell_matrix), cell_matrix_inverse(other.cell_matrix_inverse), M(other.M),
      dist_max(other.dist_max), max_length(other.max_length), _alpha(other._alpha), _beta(other._beta),
      _gamma(other._gamma), vol(other.vol), is_rotated(other.is_rotated), invlength(other.invlength)
{
}

/** Destructor */
TriclinicBox::~TriclinicBox()
{
}

/** Copy assignment operator */
TriclinicBox &TriclinicBox::operator=(const TriclinicBox &other)
{
    if (this != &other)
    {
        v0 = other.v0;
        v1 = other.v1;
        v2 = other.v2;
        v0_orig = other.v0_orig;
        v1_orig = other.v1_orig;
        v2_orig = other.v2_orig;
        rotation_matrix = other.rotation_matrix;
        cell_matrix = other.cell_matrix;
        dist_max = other.dist_max;
        max_length = other.max_length;
        _alpha = other._alpha;
        _beta = other._beta;
        _gamma = other._gamma;
        vol = other.vol;
        is_rotated = other.is_rotated;
        invlength = other.invlength;
        Cartesian::operator=(other);
    }

    return *this;
}

/** Comparison operator */
bool TriclinicBox::operator==(const TriclinicBox &other) const
{
    return v0 == other.v0 and v1 == other.v1 and v2 == other.v2 and v0_orig == other.v0_orig and
           v1_orig == other.v1_orig and v2_orig == other.v2_orig;
}

/** Comparison operator */
bool TriclinicBox::operator!=(const TriclinicBox &other) const
{
    return v0 != other.v0 or v1 != other.v1 or v2 != other.v2 or v0_orig != other.v0_orig or v1_orig != other.v1_orig or
           v2_orig != other.v2_orig;
}

/** A Triclinic box is periodic! */
bool TriclinicBox::isPeriodic() const
{
    return true;
}

/** In general, a triclinic box isn't Cartesian. **/
bool TriclinicBox::isCartesian() const
{
    // Only cubic boxes are Cartesian.
    return this->_alpha == M_PI_2 and this->_beta == M_PI_2 and this->_gamma == M_PI_2;
}

/** Return the first box vector. */
const Vector &TriclinicBox::vector0() const
{
    return v0;
}

/** Return the second box vector. */
const Vector &TriclinicBox::vector1() const
{
    return v1;
}

/** Return the third box vector. */
const Vector &TriclinicBox::vector2() const
{
    return v2;
}

/** Return the rotation matrix. */
const Matrix &TriclinicBox::rotationMatrix() const
{
    return rotation_matrix;
}

/** Return the angle between the second and third box vectors in degrees. */
double TriclinicBox::alpha() const
{
    double rad2deg = 180 / M_PI;
    return _alpha * rad2deg;
}

/** Return the angle between the first and third box vectors in degrees. */
double TriclinicBox::beta() const
{
    double rad2deg = 180 / M_PI;
    return _beta * rad2deg;
}

/** Return the angle between the second and first box vectors in degrees. */
double TriclinicBox::gamma() const
{
    double rad2deg = 180 / M_PI;
    return _gamma * rad2deg;
}

/** Return the cell matrix */
Matrix TriclinicBox::cellMatrix() const
{
    Matrix M = Matrix(v0, v1, v2).transpose();
    return M;
}

/** Return a cubic TriclinicBox with image distance d. */
TriclinicBox TriclinicBox::cubic(double d)
{
    Vector v0(d, 0, 0);
    Vector v1(0, d, 0);
    Vector v2(0, 0, d);

    return TriclinicBox(v0, v1, v2);
}

/** Return a square rhombic dodecahedron TriclinicBox with image distance d. */
TriclinicBox TriclinicBox::rhombicDodecahedronSquare(double d)
{
    Vector v0(d, 0, 0);
    Vector v1(0, d, 0);
    Vector v2(0.5 * d, 0.5 * d, 0.5 * std::sqrt(2) * d);

    return TriclinicBox(v0, v1, v2);
}

/** Return a hexagonal rhombic dodecahedron TriclinicBox with image distance d. */
TriclinicBox TriclinicBox::rhombicDodecahedronHexagon(double d)
{
    Vector v0(d, 0, 0);
    Vector v1(0.5, 0.5 * std::sqrt(3) * d, 0);
    Vector v2(0.5 * d, (1 / 6.0) * std::sqrt(3) * d, (1 / 3.0) * std::sqrt(6) * d);

    return TriclinicBox(v0, v1, v2);
}

/** Return a truncated octahedron with image distance d. */
TriclinicBox TriclinicBox::truncatedOctahedron(double d)
{
    Vector v0(d, 0, 0);
    Vector v1(d / 3.0, (2 / 3.0) * std::sqrt(2) * d, 0);
    Vector v2(-d / 3.0, (1 / 3.0) * std::sqrt(2) * d, (1 / 3.0) * std::sqrt(6) * d);

    return TriclinicBox(v0, v1, v2);
}

/** Return a string representation of this space */
QString TriclinicBox::toString() const
{
    return QObject::tr("TriclinicBox( %1, %2, %3 )")
        .arg(this->vector0().toString())
        .arg(this->vector1().toString())
        .arg(this->vector2().toString());
}

Matrix TriclinicBox::boxMatrix() const
{
    // I need to check if this is correct...
    return this->cellMatrix();
}

/** Return the volume of the central box of this space. */
SireUnits::Dimension::Volume TriclinicBox::volume() const
{
    return SireUnits::Dimension::Volume(this->vol);
}

/** Return a copy of this space with the volume of set to 'volume'
    - this will scale the space uniformly, keeping the center at
    the same location, to achieve this volume */
SpacePtr TriclinicBox::setVolume(SireUnits::Dimension::Volume vol) const
{
    double old_volume = this->volume();
    double new_volume = vol;

    if (new_volume < 0)
        throw SireError::invalid_arg(
            QObject::tr("You cannot set the volume of a periodic box to a negative value! (%1)").arg(new_volume),
            CODELOC);

    if (old_volume == new_volume)
        return *this;

    double scl = std::pow(new_volume / old_volume, 1.0 / 3.0); // rats - no cbrt function!

    return TriclinicBox(scl * this->v0, scl * this->v1, scl * this->v2);
}

/** Whether the triclinic cell has been rotated to comply with the contraints
    of molecular dynamics engines, i.e. vector0 aligned with x axis, vector1
    in x-y plane, and vector2 with positive z component.
 */
bool TriclinicBox::isRotated() const
{
    return this->is_rotated;
}

/** Calculate the delta that needs to be subtracted from the interatomic
    distances so that the molecules are all wrapped into the same periodic box */
Vector TriclinicBox::wrapDelta(const Vector &v0, const Vector &v1) const
{
    // Work out the positions of v0 and v1 in "box" space.
    auto v0_box = this->cell_matrix_inverse * v0;
    auto v1_box = this->cell_matrix_inverse * v1;

    // Work out the distance vector in "box" space.
    auto dist_box = v1_box - v0_box;

    // Extract the integer and fractional components of the distance.
    int int_x = int(dist_box.x());
    int int_y = int(dist_box.y());
    int int_z = int(dist_box.z());
    double frac_x = dist_box.x() - int_x;
    double frac_y = dist_box.y() - int_y;
    double frac_z = dist_box.z() - int_z;

    // Shift to box.

    // x
    if (frac_x >= 0.5)
        int_x += 1.0;
    else if (frac_x <= -0.5)
        int_x -= 1.0;

    // y
    if (frac_y >= 0.5)
        int_y += 1.0;
    else if (frac_y <= -0.5)
        int_y -= 1.0;

    // z
    if (frac_z >= 0.5)
        int_z += 1.0;
    else if (frac_z <= -0.5)
        int_z -= 1.0;

    // Return the shifts over the box vectors.
    return this->cell_matrix * Vector(int_x, int_y, int_z);
}

/** Calculate the distance between two points */
double TriclinicBox::calcDist(const Vector &point0, const Vector &point1) const
{
    // Work out the distance vector in "box" space.
    auto dist_box = this->cell_matrix_inverse * point1 - this->cell_matrix_inverse * point0;

    // Extract the integer and fractional components of the distance.
    int int_x = int(dist_box.x());
    int int_y = int(dist_box.y());
    int int_z = int(dist_box.z());
    double frac_x = dist_box.x() - int_x;
    double frac_y = dist_box.y() - int_y;
    double frac_z = dist_box.z() - int_z;

    // Shift to box.

    // x
    if (frac_x >= 0.5)
        frac_x -= 1.0;
    else if (frac_x <= -0.5)
        frac_x += 1.0;

    // y
    if (frac_y >= 0.5)
        frac_y -= 1.0;
    else if (frac_y <= -0.5)
        frac_y += 1.0;

    // z
    if (frac_z >= 0.5)
        frac_z -= 1.0;
    else if (frac_z <= -0.5)
        frac_z += 1.0;

    // Construct a vector from the fractional components.
    Vector frac_dist(frac_x, frac_y, frac_z);

    // Calculate the distance in the minimum image.
    auto dist = std::sqrt(Vector::dot(frac_dist, this->M * frac_dist));

    return dist;
}

/** Calculate the distance squared between two points */
double TriclinicBox::calcDist2(const Vector &point0, const Vector &point1) const
{
    auto dist = this->calcDist(point0, point1);
    return dist * dist;
}

/** Populate the matrix 'mat' with the distances between all of the
    atoms of the two CoordGroups. Return the shortest distance^2 between the two
    CoordGroups. */
double TriclinicBox::calcDist(const CoordGroup &group0, const CoordGroup &group1, DistMatrix &mat) const
{
    double mindist(std::numeric_limits<double>::max());

    const int n0 = group0.count();
    const int n1 = group1.count();

    // redimension the matrix to hold all of the pairs
    mat.redimension(n0, n1);

    // get raw pointers to the arrays - this provides more efficient access
    const Vector *array0 = group0.constData();
    const Vector *array1 = group1.constData();

    // see if we need to wrap the coordinates...
    Vector wrapdelta = this->wrapDelta(group0.aaBox().center(), group1.aaBox().center());

    for (int i = 0; i < n0; ++i)
    {
        Vector point0 = array0[i] + wrapdelta;
        mat.setOuterIndex(i);

        for (int j = 0; j < n1; ++j)
        {
            const double dist = Vector::distance(point0, array1[j]);

            mindist = qMin(mindist, dist);
            mat[j] = dist;
        }
    }

    // return the minimum distance
    return mindist;
}

/** Populate the matrix 'mat' with the distances between all of the
    atoms of the passed CoordGroup to the passed point. Return the shortest
    distance. */
double TriclinicBox::calcDist(const CoordGroup &group, const Vector &point, DistMatrix &mat) const
{
    double mindist(std::numeric_limits<double>::max());

    const int n = group.count();

    // redimension the matrix to hold all of the pairs
    mat.redimension(1, n);

    // get raw pointer to the array - this provides more efficient access
    const Vector *array = group.constData();

    mat.setOuterIndex(0);

    // see if we need to wrap the coordinates...
    Vector wrapdelta = this->wrapDelta(group.aaBox().center(), point);
    Vector wrapped_point = point + wrapdelta;

    for (int j = 0; j < n; ++j)
    {
        const double dist = Vector::distance(wrapped_point, array[j]);

        mindist = qMin(mindist, dist);
        mat[j] = dist;
    }

    // return the minimum distance
    return mindist;
}

/** Populate the matrix 'mat' with the distances squared between all of the
    atoms of the passed CoordGroup to the passed point. Return the shortest
    distance. */
double TriclinicBox::calcDist2(const CoordGroup &group, const Vector &point, DistMatrix &mat) const
{
    double mindist2(std::numeric_limits<double>::max());

    const int n = group.count();

    // redimension the matrix to hold all of the pairs
    mat.redimension(1, n);

    // get raw pointer to the array - this provides more efficient access
    const Vector *array = group.constData();

    // see if we need to wrap the coordinates...
    Vector wrapdelta = this->wrapDelta(group.aaBox().center(), point);
    Vector wrapped_point = point + wrapdelta;

    mat.setOuterIndex(0);

    for (int j = 0; j < n; ++j)
    {
        const double dist2 = Vector::distance2(wrapped_point, array[j]);

        mindist2 = qMin(mindist2, dist2);
        mat[j] = dist2;
    }

    // return the minimum distance
    return std::sqrt(mindist2);
}

/** Populate the matrix 'mat' with the distances^2 between all of the
    atoms of the two CoordGroups. Return the shortest distance between the
    two CoordGroups. */
double TriclinicBox::calcDist2(const CoordGroup &group0, const CoordGroup &group1, DistMatrix &mat) const
{
    double mindist2(std::numeric_limits<double>::max());

    const int n0 = group0.count();
    const int n1 = group1.count();

    // redimension the matrix to hold all of the pairs
    mat.redimension(n0, n1);

    // get raw pointers to the arrays - this provides more efficient access
    const Vector *array0 = group0.constData();
    const Vector *array1 = group1.constData();

    // see if we need to wrap the coordinates...
    Vector wrapdelta = this->wrapDelta(group0.aaBox().center(), group1.aaBox().center());

    for (int i = 0; i < n0; ++i)
    {
        Vector point0 = array0[i] + wrapdelta;
        mat.setOuterIndex(i);

        for (int j = 0; j < n1; ++j)
        {
            // calculate the distance between the two points
            const double tmpdist = Vector::distance2(point0, array1[j]);

            // store the minimum distance, the value expected to be the minimum
            // value is most efficiently placed as the second argument
            mindist2 = qMin(tmpdist, mindist2);

            // place this distance into the matrix
            mat[j] = tmpdist;
        }
    }

    // return the minimum distance
    return std::sqrt(mindist2);
}

/** Populate the matrix 'mat' with the inverse distances between all of the
    atoms of the two CoordGroups. Return the shortest distance between the two CoordGroups. */
double TriclinicBox::calcInvDist(const CoordGroup &group0, const CoordGroup &group1, DistMatrix &mat) const
{
    double maxinvdist(0);
    double tmpdist;

    int n0 = group0.count();
    int n1 = group1.count();

    // redimension the matrix to hold all of the pairs
    mat.redimension(n0, n1);

    // get raw pointers to the arrays - this provides more efficient access
    const Vector *array0 = group0.constData();
    const Vector *array1 = group1.constData();

    // see if we need to wrap the coordinates...
    Vector wrapdelta = this->wrapDelta(group0.aaBox().center(), group1.aaBox().center());

    for (int i = 0; i < n0; ++i)
    {
        Vector point0 = array0[i] + wrapdelta;
        mat.setOuterIndex(i);

        for (int j = 0; j < n1; ++j)
        {
            // calculate the distance between the two points
            tmpdist = Vector::invDistance(point0, array1[j]);

            // store the minimum distance, the value expected to be the minimum
            // value is most efficiently placed as the second argument
            maxinvdist = qMax(tmpdist, maxinvdist);

            // place this distance into the matrix
            mat[j] = tmpdist;
        }
    }

    // return the shortest distance
    return 1.0 / maxinvdist;
}

/** Populate the matrix 'mat' with the inverse distances^2 between all of the
    atoms of the two CoordGroups. Return the shortest distance between the two CoordGroups. */
double TriclinicBox::calcInvDist2(const CoordGroup &group0, const CoordGroup &group1, DistMatrix &mat) const
{
    double maxinvdist2(0);
    double tmpdist;

    int n0 = group0.count();
    int n1 = group1.count();

    // redimension the matrix to hold all of the pairs
    mat.redimension(n0, n1);

    // get raw pointers to the arrays - this provides more efficient access
    const Vector *array0 = group0.constData();
    const Vector *array1 = group1.constData();

    // see if we need to wrap the coordinates...
    Vector wrapdelta = this->wrapDelta(group0.aaBox().center(), group1.aaBox().center());

    for (int i = 0; i < n0; ++i)
    {
        Vector point0 = array0[i] + wrapdelta;
        mat.setOuterIndex(i);

        for (int j = 0; j < n1; ++j)
        {
            // calculate the inverse squared distance between the two points
            tmpdist = Vector::invDistance2(point0, array1[j]);

            // store the minimum distance, the value expected to be the minimum
            // value is most efficiently placed as the second argument
            maxinvdist2 = qMax(tmpdist, maxinvdist2);

            // place this distance into the matrix
            mat[j] = tmpdist;
        }
    }

    // return the shortest distance
    return 1.0 / std::sqrt(maxinvdist2);
}

/** Calculate the distance vector between two points */
DistVector TriclinicBox::calcDistVector(const Vector &point0, const Vector &point1) const
{
    // Work out the distance vector in "box" space.
    auto dist_box = this->cell_matrix_inverse * point1 - this->cell_matrix_inverse * point0;

    // Extract the integer and fractional components of the distance.
    int int_x = int(dist_box.x());
    int int_y = int(dist_box.y());
    int int_z = int(dist_box.z());
    double frac_x = dist_box.x() - int_x;
    double frac_y = dist_box.y() - int_y;
    double frac_z = dist_box.z() - int_z;

    // Shift to box.

    // x
    if (frac_x >= 0.5)
        frac_x -= 1.0;
    else if (frac_x <= -0.5)
        frac_x += 1.0;

    // y
    if (frac_y >= 0.5)
        frac_y -= 1.0;
    else if (frac_y <= -0.5)
        frac_y += 1.0;

    // z
    if (frac_z >= 0.5)
        frac_z -= 1.0;
    else if (frac_z <= -0.5)
        frac_z += 1.0;

    // Construct a vector from the fractional components.
    Vector frac_dist(frac_x, frac_y, frac_z);

    // Return the fractional distance vector mapped back to the triclinic
    // cell space.
    return this->cell_matrix * frac_dist;
}

/** Populate the matrix 'distmat' between all the points of the two CoordGroups
    'group1' and 'group2' - the returned matrix has the vectors pointing
    from each point in 'group1' to each point in 'group2'. This returns
    the shortest distance between two points in the group */
double TriclinicBox::calcDistVectors(const CoordGroup &group0, const CoordGroup &group1, DistVectorMatrix &mat) const
{
    double mindist(std::numeric_limits<double>::max());

    const int n0 = group0.count();
    const int n1 = group1.count();

    // redimension the matrix to hold all of the pairs
    mat.redimension(n0, n1);

    // get raw pointers to the arrays - this provides more efficient access
    const Vector *array0 = group0.constData();
    const Vector *array1 = group1.constData();

    // see if we need to wrap the coordinates...
    Vector wrapdelta = this->wrapDelta(group0.aaBox().center(), group1.aaBox().center());

    for (int i = 0; i < n0; ++i)
    {
        // add the delta to the coordinates of atom0
        Vector point0 = array0[i] + wrapdelta;
        mat.setOuterIndex(i);

        for (int j = 0; j < n1; ++j)
        {
            mat[j] = (array1[j] - point0);

            // store the minimum distance, the value expected to be the minimum
            // value is most efficiently placed as the second argument
            mindist = qMin(mat[j].length(), mindist);
        }
    }

    // return the minimum distance
    return mindist;
}

/** Populate the matrix 'distmat' between all the points passed CoordGroup
    to the point 'point' - the returned matrix has the vectors pointing
    from the point to each point in 'group'. This returns
    the shortest distance. */
double TriclinicBox::calcDistVectors(const CoordGroup &group, const Vector &point, DistVectorMatrix &mat) const
{
    double mindist(std::numeric_limits<double>::max());

    const int n = group.count();

    // redimension the matrix to hold all of the pairs
    mat.redimension(1, n);

    // get raw pointers to the arrays - this provides more efficient access
    const Vector *array = group.constData();

    // see if we need to wrap the coordinates...
    Vector wrapdelta = this->wrapDelta(group.aaBox().center(), point);
    Vector wrapped_point = point + wrapdelta;

    mat.setOuterIndex(0);

    for (int j = 0; j < n; ++j)
    {
        mat[j] = (array[j] - wrapped_point);

        // store the minimum distance, the value expected to be the minimum
        // value is most efficiently placed as the second argument
        mindist = qMin(mat[j].length(), mindist);
    }

    // return the minimum distance
    return mindist;
}

/** Calculate the angle between the passed three points. This should return
    the acute angle between the points, which should lie between 0 and 180 degrees */
Angle TriclinicBox::calcAngle(const Vector &point0, const Vector &point1, const Vector &point2) const
{
    Vector p0 = this->getMinimumImage(point0, point1);
    Vector p2 = this->getMinimumImage(point2, point1);

    return Vector::angle(p0, point1, p2);
}

/** Calculate the torsion angle between the passed four points. This should
    return the torsion angle measured clockwise when looking down the
    torsion from point0-point1-point2-point3. This will lie between 0 and 360
    degrees */
Angle TriclinicBox::calcDihedral(const Vector &point0, const Vector &point1, const Vector &point2,
                                 const Vector &point3) const
{
    Vector p0 = this->getMinimumImage(point0, point1);
    Vector p2 = this->getMinimumImage(point2, point1);
    Vector p3 = this->getMinimumImage(point3, point1);

    return Vector::dihedral(p0, point1, p2, p3);
}

/** Return whether or not two groups enclosed by the AABoxes 'aabox0' and
    'aabox1' are definitely beyond the cutoff distance 'dist' */
bool TriclinicBox::beyond(double dist, const AABox &aabox0, const AABox &aabox1) const
{
    Vector wrapdelta = this->wrapDelta(aabox0.center(), aabox1.center());

    return Vector::distance2(aabox0.center() + wrapdelta, aabox1.center()) >
           SireMaths::pow_2(dist + aabox0.radius() + aabox1.radius());
}

/** Return whether or not these two groups are definitely beyond the cutoff distance. */
bool TriclinicBox::beyond(double dist, const CoordGroup &group0, const CoordGroup &group1) const
{
    return this->beyond(dist, group0.aaBox(), group1.aaBox());
}

/** Return the minimum distance between the two boxes */
double TriclinicBox::minimumDistance(const AABox &box0, const AABox &box1) const
{
    // Get the distance between the minimum image of the box centers.
    Vector delta = this->wrapDelta(box0.center(), box1.center());
    delta = (box0.center() + delta) - box1.center();

    // Take absolute value of each component.
    delta = Vector(std::abs(delta.x()), std::abs(delta.y()), std::abs(delta.z()));

    // Substract box extents.
    delta -= box0.halfExtents();
    delta -= box1.halfExtents();

    // Are the boxes inside each other?
    delta = delta.max(Vector(0));

    return delta.length();
}

/** Return the minimum distance between the points in 'group0' and 'group1'.
    If this is a periodic space then this uses the minimum image convention
    (i.e. the minimum distance between the closest periodic replicas are
    used) */
double TriclinicBox::minimumDistance(const CoordGroup &group0, const CoordGroup &group1) const
{
    double mindist2(std::numeric_limits<double>::max());

    int n0 = group0.count();
    int n1 = group1.count();

    // get raw pointers to the arrays - this provides more efficient access
    const Vector *array0 = group0.constData();
    const Vector *array1 = group1.constData();

    // see if we need to wrap the coordinates...
    Vector wrapdelta = this->wrapDelta(group0.aaBox().center(), group1.aaBox().center());

    for (int i = 0; i < n0; ++i)
    {
        Vector point0 = array0[i] + wrapdelta;

        for (int j = 0; j < n1; ++j)
        {
            // calculate the distance between the two atoms
            double tmpdist = Vector::distance2(point0, array1[j]);

            // store the minimum distance, the value expected to be the minimum
            // value is most efficiently placed as the second argument
            mindist2 = qMin(tmpdist, mindist2);
        }
    }

    // return the minimum distance
    return std::sqrt(mindist2);
}

QVector<Vector> TriclinicBox::getMinimumImage(const QVector<Vector> &coords,
                                              const Vector &center) const
{
    if (coords.isEmpty())
        return coords;

    Vector wrapdelta = wrapDelta(AABox(coords.constData(), coords.count()).center(),
                                 center);

    if (wrapdelta.isZero())
    {
        return coords;
    }
    else
    {
        QVector<Vector> ret = coords;

        auto ret_data = ret.data();

        for (int i = 0; i < ret.count(); ++i)
        {
            ret_data[i] += wrapdelta;
        }

        return ret;
    }
}

/** Return the copy of the point 'point' which is the closest minimum image
    to 'center' */
Vector TriclinicBox::getMinimumImage(const Vector &point, const Vector &center) const
{
    // Calculate the position of point in "box" space.
    // auto point_box = this->cell_matrix_inverse * point;

    // Get the box shift.
    auto wrapdelta = this->wrapDelta(point, center);

    // Shift the point back to the image closest to center.
    return point + wrapdelta;
}

/** Return the closest periodic copy of 'group' to the point 'point',
    according to the minimum image convention. The effect of this is
    to move 'group' into the box which is now centered on 'point' */
CoordGroup TriclinicBox::getMinimumImage(const CoordGroup &group, const Vector &point) const
{
    Vector wrapdelta = this->wrapDelta(group.aaBox().center(), point);

    if (wrapdelta.isZero())
    {
        // Already got the minimum image.
        return group;
    }
    else
    {
        CoordGroupEditor editor = group.edit();
        editor.translate(wrapdelta);

        return editor.commit();
    }
}

/** Private function used to get the minimum image of all of the
    groups in 'groups' */
CoordGroupArray TriclinicBox::_pvt_getMinimumImage(const CoordGroupArray &groups, const Vector &point) const
{
    int ncg = groups.count();

    const CoordGroup *group_array = groups.constData();

    if (ncg == 1)
        return CoordGroupArray(this->getMinimumImage(group_array[0], point));

    // create a new array of the right size
    QVector<CoordGroup> moved_groups(ncg);
    CoordGroup *moved_array = moved_groups.data();

    for (int i = 0; i < ncg; ++i)
    {
        moved_array[i] = this->getMinimumImage(group_array[i], point);
    }

    return CoordGroupArray(moved_groups);
}

/** Return the closest periodic copy of each group in 'groups' to the
    point 'point', according to the minimum image convention.
    The effect of this is to move each 'group' into the box which is
    now centered on 'point'. If 'translate_as_one' is true,
    then this treats all groups as being part of one larger
    group, and so it translates it together. This is useful
    to get the minimum image of a molecule as a whole, rather
    than breaking the molecule across a box boundary */
CoordGroupArray TriclinicBox::getMinimumImage(const CoordGroupArray &groups, const Vector &point,
                                              bool translate_as_one) const
{
    if (translate_as_one or groups.nCoordGroups() == 1)
    {
        Vector wrapdelta = this->wrapDelta(groups.aaBox().center(), point);

        if (wrapdelta.isZero())
        {
            return groups;
        }
        else
        {
            CoordGroupArray wrapped_groups(groups);
            wrapped_groups.translate(wrapdelta);

            return wrapped_groups;
        }
    }
    else
    {
        // run through all of the groups and see if any of them need moving...
        int ncg = groups.count();

        const CoordGroup *group_array = groups.constData();

        for (int i = 0; i < ncg; ++i)
        {
            const CoordGroup &group = group_array[i];

            Vector wrapdelta = this->wrapDelta(point, group.aaBox().center());

            if (not wrapdelta.isZero())
            {
                // there is at least one CoordGroup that needs moving
                //  - look to translate them all!
                return this->_pvt_getMinimumImage(groups, point);
            }
        }

        // all of the CoordGroups are in the box - just return the original array
        return groups;
    }
}

/** Return the copy of the triclinic box which is the closest minimum image
    to 'center' */
AABox TriclinicBox::getMinimumImage(const AABox &aabox, const Vector &center) const
{
    Vector wrapdelta = this->wrapDelta(aabox.center(), center);

    if (wrapdelta.isZero())
        return aabox;
    else
    {
        // Get the position of the AABox center in the minimum image.
        auto min_center = this->getMinimumImage(aabox.center(), center);

        // Translate the box to this position.
        AABox ret(aabox);
        ret.translate(min_center - aabox.center());

        return ret;
    }
}

/** Return all periodic images of 'point' with respect to 'center' within
    'dist' distance of 'center' */
QVector<Vector> TriclinicBox::getImagesWithin(const Vector &point, const Vector &center, double dist) const
{
    QVector<Vector> points;

    // First, get the minimum image...
    Vector p = getMinimumImage(point, center);

    if (this->calcDist(point, center) < dist)
    {
        // The minimum image is within the distance, so lets now look at all periodic replicas...

        // We only need to look at periodic boxes that are within 'dist'...
        // This rounds to the nearest number of box lengths, e.g.
        // if dist is >= halflength.x() and < 1.5 length.x()
        // then there is only the need to go out to the first layer in the
        // x-dimension.
        int nlayers_x = int((dist * invlength.x()) + 0.5);
        int nlayers_y = int((dist * invlength.y()) + 0.5);
        int nlayers_z = int((dist * invlength.z()) + 0.5);

        // loop over all peridic boxes in range
        for (int i = -nlayers_x; i <= nlayers_x; ++i)
        {
            for (int j = -nlayers_y; j <= nlayers_y; ++j)
            {
                for (int k = -nlayers_z; k <= nlayers_z; ++k)
                {
                    // Get the delta value needed to translate the minimum
                    // image into the i,j,k box
                    auto delta = this->cell_matrix * Vector(i, j, k);

                    // Translate just the center of the minimum image...
                    Vector p_image = p + delta;

                    if (Vector::distance(center, p_image) < dist)
                    {
                        points.append(p_image);
                    }
                }
            }
        }
    }

    return points;
}

/** Return a list of copies of CoordGroup 'group' that are within
    'distance' of the CoordGroup 'center', translating 'group' so that
    it has the right coordinates to be around 'center'. Note that multiple
    copies of 'group' may be returned in this is a periodic space and
    there are multiple periodic replicas of 'group' within 'dist' of
    'center'. The copies of 'group' are returned together with the
    minimum distance between that periodic replica and 'center'.

    If there are no periodic replicas of 'group' that are within
    'dist' of 'center', then an empty list is returned. */
QList<tuple<double, CoordGroup>> TriclinicBox::getCopiesWithin(const CoordGroup &group, const CoordGroup &center,
                                                               double dist) const
{
    if (dist > this->max_length)
        throw SireError::invalid_arg(QObject::tr("You cannot use a distance (%1) that is greater than the "
                                                 "maximum box length (%2).")
                                         .arg(dist)
                                         .arg(this->max_length),
                                     CODELOC);

    // are there any copies within range?
    if (this->beyond(dist, group, center))
        // yep - there are no copies that are sufficiently close
        return QList<tuple<double, CoordGroup>>();

    // ok, first move 'group' into the box that has its center at the
    // same point as the center of the center group - this will give us
    // the group that is closest to us (the minimum image)
    CoordGroup minimum_image = this->getMinimumImage(group, center.aaBox().center());

    // now loop over periodic boxes, moving ever outward, trying to find
    // all copies that are within the distance

    // we can work out the maximum number of layers to go out to based on
    // the radii of the two groups, the maximum distance, and the dimensions
    // of the box
    const AABox &centerbox = center.aaBox();
    const AABox &imagebox = minimum_image.aaBox();

    double sum_of_radii_and_distance = centerbox.radius() + imagebox.radius() + dist;

    double sum_of_radii_and_distance2 = SireMaths::pow_2(sum_of_radii_and_distance);

    // this rounds to the nearest number of box lengths, e.g.
    // if sum_of_radii_and_distance is >= halflength.x() and < 1.5 length.x()
    // then there is only the need to go out to the first layer in the
    // x-dimension.
    int nlayers_x = int((sum_of_radii_and_distance * invlength.x()) + 0.5);
    int nlayers_y = int((sum_of_radii_and_distance * invlength.y()) + 0.5);
    int nlayers_z = int((sum_of_radii_and_distance * invlength.z()) + 0.5);

    QList<tuple<double, CoordGroup>> neargroups;

    // loop over all cubes
    for (int i = -nlayers_x; i <= nlayers_x; ++i)
    {
        for (int j = -nlayers_y; j <= nlayers_y; ++j)
        {
            for (int k = -nlayers_z; k <= nlayers_z; ++k)
            {
                // Get the delta value needed to translate the minimum
                // image into the i,j,k box
                auto delta = this->cell_matrix * Vector(i, j, k);

                // translate just the center of the minimum image...
                Vector center_of_replica = imagebox.center() + delta;

                // is the box in range?
                if (Vector::distance2(center_of_replica, centerbox.center()) <= sum_of_radii_and_distance2)
                {
                    // yes it is! Translate the entire CoordGroup
                    CoordGroupEditor editor = minimum_image.edit();
                    editor.translate(delta);
                    CoordGroup periodic_replica = editor.commit();

                    // calculate the minimum distance... (using the cartesian space)
                    double mindist = Cartesian::minimumDistance(periodic_replica, center);

                    if (mindist <= dist)
                    {
                        neargroups.append(tuple<double, CoordGroup>(mindist, periodic_replica));
                    }
                }
            }
        }
    }

    return neargroups;
}

/** Return a random point within the box (placing the center of the box
    is at the center 'center') */
Vector TriclinicBox::getRandomPoint(const Vector &center, const RanGenerator &generator) const
{
    return this->cell_matrix * Vector(generator.rand(-0.5, 0.5), generator.rand(-0.5, 0.5), generator.rand(-0.5, 0.5)) +
           center;
}

/** Return the center of the box that contains the point 'p' assuming
    that the center for the central box is located at the origin */
Vector TriclinicBox::getBoxCenter(const Vector &p) const
{
    return this->wrapDelta(Vector(0, 0, 0), p);
}

/** Return the center of the box that contains the point 'p' assuming
    that the center for the central box is located at 'center' */
Vector TriclinicBox::getBoxCenter(const Vector &p, const Vector &center) const
{
    return this->wrapDelta(center, p);
}

const char *TriclinicBox::typeName()
{
    return QMetaType::typeName(qMetaTypeId<TriclinicBox>());
}<|MERGE_RESOLUTION|>--- conflicted
+++ resolved
@@ -226,11 +226,6 @@
        These constraints can be solved using simultaneous equations.
      */
 
-<<<<<<< HEAD
-    this->v2 = this->v2 - this->v1*std::round(this->v2.y() / this->v1.y());
-    this->v2 = this->v2 - this->v0*std::round(this->v2.x() / this->v0.x());
-    this->v1 = this->v1 - this->v0*std::round(this->v1.x() / this->v0.x());
-=======
     // Perform the reduction. Add a small bias so that we always round in a consistent
     // direction. This mitigates numerical errors due to box dimensions and angles, or
     // lattice cell vectors being specified in fixed precision in the file formats that
@@ -239,7 +234,6 @@
     this->v2 = this->v2 - this->v1*std::round(-1e-8 + this->v2.y() / this->v1.y());
     this->v2 = this->v2 - this->v0*std::round(-1e-8 + this->v2.x() / this->v0.x());
     this->v1 = this->v1 - this->v0*std::round(-1e-8 + this->v1.x() / this->v0.x());
->>>>>>> b193c570
 
     // Store the cell matrix and its inverse.
     this->cell_matrix = Matrix(this->v0, this->v1, this->v2).transpose();
