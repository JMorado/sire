--- conflicted
+++ resolved
@@ -545,13 +545,9 @@
     else:
         box_center = Sire.Maths.Vector(0.0, 0.0, 0.0)
 
-<<<<<<< HEAD
     # FIXME: we assume that the solute is the first in the returned list
     solute_num = system.getMoleculeNumbers()[0]
     solute = system.molecules().at(solute_num)[0].molecule()
-=======
-    solute = getSolute(system)
->>>>>>> 379585b3
     assert(solute.hasProperty('perturbations'))
 
     solute_cog = Sire.FF.CenterOfGeometry(solute).point()
@@ -977,36 +973,12 @@
 
     unique_prop_list = []
 
-<<<<<<< HEAD
-    [
-        unique_prop_list.append(item)
-        for item in prop_list
-        if item not in unique_prop_list
-    ]
-    print(unique_prop_list)
-    # Mol number 0 will store all the information related to the bond-links in
-    # the system
-    # mol0 = molecules.molecule(MolNum(1))[0].molecule()
-    # JM bugfix 11/21 store distance restraints in the first molecule
-    # (by index) # contained in molecules which should be solute
-    # import pdb ; pdb.set_trace()
-    mol0 = system[MGName("all")].moleculeAt(0)[0].molecule()
-    mol0 = (
-        mol0.edit()
-        .setProperty(
-            "linkbonds", linkbondVectorListToProperty(unique_prop_list)
-        )
-        .commit()
-    )
-    system.update(mol0)
-=======
     [unique_prop_list.append(item) for item in prop_list if item not in unique_prop_list]
     print (unique_prop_list)
     # The solute will store all the information related to the receptor-ligand restraints
     solute = getSolute(system)
     solute = solute.edit().setProperty("linkbonds", linkbondVectorListToProperty(unique_prop_list)).commit()
     system.update(solute)
->>>>>>> 379585b3
 
     return system
 
@@ -1232,21 +1204,11 @@
             break
 
     if solute is None:
-<<<<<<< HEAD
-        print(
-            "FATAL! Could not find a solute to perturb with residue number %s "
-            "in the input! Check the value of your cfg keyword "
-            "'perturbed residue number'"
-            % perturbed_resnum.val
-        )
-        sys.exit(-1)
-=======
         msg = ("FATAL! Could not find a solute to perturb with residue "
               f"number {perturbed_resnum.val} in the input! Check the value of "
                "your config keyword 'perturbed residue number' The system should "
                "contain a single molecule with this residue number.")
-        raise Exception(msg)
->>>>>>> 379585b3
+        raise RuntimeError(msg)
 
     lig_name = solute.residue(ResIdx(0)).name().value()
 
