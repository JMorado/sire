"""RUN SCRIPT to perform an MD simulation in Sire with OpenMM

"""

import os
import sys
import re
import math
import time
import platform as pf
import warnings

import numpy as np

import openmm.app as app
import openmm
import openmm.unit as units


import Sire.Base

# Make sure that the OPENMM_PLUGIN_DIR enviroment variable is set correctly if
# unset.
try:
    # The user has already set the plugin location.
    openmm_dir = os.environ["OPENMM_PLUGIN_DIR"]
except KeyError:
    # Set to the default location of the bundled OpenMM package.
    openmm_dir = os.environ["OPENMM_PLUGIN_DIR"] = \
                 Sire.Base.getLibDir() + "/plugins"
finally:
    if not os.path.isdir(openmm_dir):
        warnings.warn('OPENMM_PLUGIN_DIR is not accessible')

    print(f'OPENMM_PLUGIN_DIR = {openmm_dir}')

import Sire.IO
#import Sire.Mol
import Sire.CAS
import Sire.System
import Sire.Move
import Sire.MM
import Sire.FF
import Sire.Units
import Sire.Maths
import Sire.Qt
import Sire.Analysis
from Sire.Tools.DCDFile import *
from Sire.Tools import Parameter, resolveParameters
import Sire.Stream


__author__ = 'Julien Michel, Gaetano Calabro, Antonia Mey, Hannes H Loeffler'
__version__ = '0.2'
__license__ = 'GPL'
__maintainer__ = 'Julien Michel'
__email__ = 'julien.michel@ed.ac.uk'
__status__ = 'Development'

HMR_MIN = 1.0
HMR_MAX = 4.0


###############################################################################
#
#   Config file parameters
#
###############################################################################
gpu = Parameter(
    "gpu", 0, """The device ID of the GPU on which to run the simulation."""
)

rf_dielectric = Parameter(
    "reaction field dielectric",
    78.3,
    "Dielectric constant to use if the reaction field cutoff method is used."
)

temperature = Parameter(
    "temperature", 25.0 * Sire.Units.celsius, """Simulation temperature"""
)

pressure = Parameter("pressure", 1.0 * Sire.Units.atm,
                     """Simulation pressure""")

topfile = Parameter(
    "topfile",
    "SYSTEM.top",
    "File name of the topology file containing the system to be simulated."
)

crdfile = Parameter(
    "crdfile",
    "SYSTEM.crd",
    "File name of the coordinate file containing the coordinates of the"
    "system to be simulated."
)

s3file = Parameter(
    "s3file",
    "SYSTEM.s3",
    "Filename for the system state file. The system state after topology "
    "and coordinates were loaded are saved in this file.",
)

restart_file = Parameter(
    "restart file",
    "sim_restart.s3",
    "Filename of the restart file to use to save progress during the "
    "simulation."
)

dcd_root = Parameter(
    "dcd root",
    "traj",
    """Root of the filename of the output DCD trajectory files.""",
)

nmoves = Parameter(
    "nmoves",
    1000,
    "Number of Molecular Dynamics moves to be performed during the "
    "simulation."
)

debug_seed = Parameter(
    "debug seed",
    0,
    "Debugging seed number seed. Set this if you want to reproduce a single "
    "cycle. Don't use this seed for production simulations since the same "
    "seed will be used for all cycles! A value of zero means that a unique "
    "seed will be generated for each cycle."
)

ncycles = Parameter(
    "ncycles",
    1,
    "The number of MD cycles. The total elapsed time will be "
    "nmoves*ncycles*timestep"
)

maxcycles = Parameter(
    "maxcycles",
    99999,
    "The maximum number of MD cycles to carry out. Useful to restart "
    "simulations from a checkpoint"
)

ncycles_per_snap = Parameter(
    "ncycles_per_snap", 1, """Number of cycles between saving snapshots"""
)

save_coords = Parameter(
    "save coordinates", True, """Whether or not to save coordinates."""
)

buffered_coords_freq = Parameter(
    "buffered coordinates frequency",
    1,
    "The number of time steps between saving of coordinates during a cycle "
    "of MD. 0 disables buffering."
)
minimal_coordinate_saving = Parameter(
    "minimal coordinate saving",
    False,
    "Reduce the number of coordiantes writing for states"
    "with lambda in ]0,1[",
)

time_to_skip = Parameter(
    "time to skip", 0.0 * Sire.Units.picosecond,
    """Time to skip in picoseconds"""
)

minimise = Parameter(
    "minimise",
    False,
    """Whether or not to perform minimization before the simulation.""",
)

minimise_tol = Parameter(
    "minimise tolerance",
    1,
    """Tolerance used to know when minimization is complete.""",
)

minimise_max_iter = Parameter(
    "minimise maximum iterations",
    1000,
    """Maximum number of iterations for minimization.""",
)

equilibrate = Parameter(
    "equilibrate",
    False,
    """Whether or not to perform equilibration before dynamics.""",
)

equil_iterations = Parameter(
    "equilibration iterations",
    2000,
    """Number of equilibration steps to perform.""",
)

equil_timestep = Parameter(
    "equilibration timestep",
    0.5 * Sire.Units.femtosecond,
    """Timestep to use during equilibration.""",
)

combining_rules = Parameter(
    "combining rules",
    "arithmetic",
    """Combining rules to use for the non-bonded interactions.""",
)

timestep = Parameter(
    "timestep", 2.0 * Sire.Units.femtosecond,
    """Timestep for the dynamics simulation."""
)

platform = Parameter(
    "platform",
    "CUDA",
    """Which OpenMM platform should be used to perform the dynamics.""",
)

precision = Parameter(
    "precision",
    "mixed",
    """The floating point precision model to use during dynamics.""",
)

constraint = Parameter(
    "constraint", "hbonds", """The constraint model to use during dynamics."""
)

# types: nocutoff, cutoffnonperiodic, cutoffperiodic
# added: PME for FEP only
cutoff_type = Parameter(
    "cutoff type",
    "cutoffperiodic",
    """The cutoff method to use during the simulation.""",
)

cutoff_dist = Parameter(
    "cutoff distance",
    10.0 * Sire.Units.angstrom,
    """The cutoff distance to use for the non-bonded interactions.""",
)

integrator_type = Parameter(
    "integrator", "leapfrogverlet", """The integrator to use for dynamics."""
)

inverse_friction = Parameter(
    "inverse friction",
    0.1 * Sire.Units.picosecond,
    """Inverse friction time for the Langevin thermostat.""",
)

andersen = Parameter(
    "thermostat",
    True,
    "Whether or not to use the Andersen thermostat (needed for NVT or NPT "
    "simulation)."
)

barostat = Parameter(
    "barostat",
    True,
    """Whether or not to use a barostat (needed for NPT simulation).""",
)

andersen_frequency = Parameter(
    "andersen frequency", 10.0, """Collision frequency in units of (1/ps)"""
)

barostat_frequency = Parameter(
    "barostat frequency",
    25,
    """Number of steps before attempting box changes if using the barostat.""",
)

lj_dispersion = Parameter(
    "lj dispersion",
    False,
    """Whether or not to calculate and include the LJ dispersion term.""",
)

cmm_removal = Parameter(
    "center of mass frequency",
    10,
    """Frequency of which the system center of mass motion is removed.""",
)

center_solute = Parameter(
    "center solute",
    False,
    "Whether or not to centre the centre of geometry of the solute in the box."
)

use_restraints = Parameter(
    "use restraints",
    False,
    """Whether or not to use harmonic restaints on the solute atoms.""",
)

k_restraint = Parameter(
    "restraint force constant",
    100.0,
    """Force constant to use for the harmonic restaints.""",
)

heavy_mass_restraint = Parameter(
    "heavy mass restraint",
    1.10,
    """Only restrain solute atoms whose mass is greater than this value.""",
)

unrestrained_residues = Parameter(
    "unrestrained residues",
    ["WAT", "HOH"],
    """Names of residues that are never restrained.""",
)

freeze_residues = Parameter(
    "freeze residues", False, """Whether or not to freeze certain residues."""
)

frozen_residues = Parameter(
    "frozen residues",
    ["LGR", "SIT", "NEG", "POS"],
    """List of residues to freeze if 'freeze residues' is True.""",
)


use_distance_restraints = Parameter(
    "use distance restraints",
    False,
    """Whether or not to use restraints distances between pairs of atoms.""",
)

distance_restraints_dict = Parameter(
    "distance restraints dictionary",
    {},
    "Dictionary of pair of atoms whose distance is restrained, and restraint "
    "parameters. Syntax is {(atom0,atom1):(reql, kl, Dl)} where atom0, atom1 "
    "are atomic indices. reql the equilibrium distance. Kl the force constant "
    "of the restraint. D the flat bottom radius. WARNING: PBC distance checks "
    "not implemented, avoid restraining pair of atoms that may diffuse out of "
    "the box."
)

hydrogen_mass_repartitioning_factor = Parameter(
    "hydrogen mass repartitioning factor",
    1.0,
    f"If larger than {HMR_MIN} (maximum is {HMR_MAX}), all hydrogen "
    "atoms in the molecule will have their mass increased by this "
    "factor. The atomic mass of the heavy atom bonded to the "
    "hydrogen is decreased to keep the total mass constant "
    "(except when this would lead to a heavy atom to be lighter "
    "than a minimum mass).",
)

# Free energy specific keywords
morphfile = Parameter(
    "morphfile",
    "MORPH.pert",
    "Name of the morph file containing the perturbation to apply to the "
    "system."
)

lambda_val = Parameter(
    "lambda_val",
    0.0,
    "Value of the lambda parameter at which to evaluate free energy gradients."
)

delta_lambda = Parameter(
    "delta_lambda",
    0.001,
    "Value of the lambda interval used to evaluate free energy gradients by "
    "finite difference."
)

lambda_array = Parameter(
    "lambda array",
    [],
    "Array with all lambda values lambda_val needs to be part of the array."
)

shift_delta = Parameter(
    "shift delta", 2.0, """Value of the Lennard-Jones soft-core parameter."""
)

coulomb_power = Parameter(
    "coulomb power", 0, """Value of the Coulombic soft-core parameter."""
)

energy_frequency = Parameter(
    "energy frequency",
    1,
    "The number of time steps between evaluation of free energy gradients."
)

simfile = Parameter(
    "outdata_file",
    "simfile.dat",
    "Filename that records all output needed for the free energy analysis"
)

perturbed_resnum = Parameter(
    "perturbed residue number",
    1,
    """The residue number of the molecule to morph.""",
)

charge_diff = Parameter('charge difference', 0,
                        'The difference in net charge between the two states')

verbose = Parameter('verbose', False, 'Print debug output')

###############################################################################
#
#   Helper functions
#
###############################################################################


def setupDCD(system):
    r"""
    Parameters:
    ----------
    system : sire system
        sire system to be saved
    Return:
    ------
    trajectory : trajectory
    """
    files = os.listdir(os.getcwd())
    dcds = []
    for f in files:
        if f.endswith(".dcd"):
            dcds.append(f)

    dcds.sort()

    index = len(dcds) + 1

    dcd_filename = dcd_root.val + "%0009d" % index + ".dcd"
    softcore_almbda = True
    if lambda_val.val in (0.0, 1.0):
        softcore_almbda = False
    if minimal_coordinate_saving.val and softcore_almbda:
        interval = ncycles.val * nmoves.val
        Trajectory = Sire.Tools.DCDFile.DCDFile(
            dcd_filename,
            system[MGName("all")],
            system.property("space"),
            timestep.val,
            interval,
        )
    else:
<<<<<<< HEAD
        Trajectory = Sire.Tools.DCDFile.DCDFile(
            dcd_filename,
            system[MGName("all")],
            system.property("space"),
            timestep.val,
            interval=buffered_coords_freq.val * ncycles_per_snap.val,
        )
=======
        if buffered_coords_freq.val == 0:
            Trajectory = DCDFile(dcd_filename, system[MGName("all")], system.property("space"), timestep.val,
                                 interval= ncycles_per_snap.val * nmoves.val)
        else:
            Trajectory = DCDFile(dcd_filename, system[MGName("all")], system.property("space"), timestep.val,
                            interval=buffered_coords_freq.val * ncycles_per_snap.val)
>>>>>>> 692e63ae

    return Trajectory


def writeSystemData(system, moves, Trajectory, block, softcore_lambda=False):

    if softcore_lambda:
        if block == ncycles.val or block == 1:
            Trajectory.writeModel(
                system[MGName("all")], system.property("space")
            )
    else:
        if block % ncycles_per_snap.val == 0:
            if buffered_coords_freq.val > 0:
                dimensions = {}
                sysprops = system.propertyKeys()
                for prop in sysprops:
                    if prop.startswith("buffered_space"):
                        dimensions[str(prop)] = system.property(prop)
                Trajectory.writeBufferedModels(
                    system[MGName("all")], dimensions
                )
            else:
                Trajectory.writeModel(
                    system[MGName("all")], system.property("space")
                )

    # Write a PDB coordinate file each cycle.
    pdb = Sire.IO.PDB2(system)
    pdb.writeToFile("latest.pdb")

    moves_file = open("moves.dat", "w")
    print("%s" % moves, file=moves_file)
    moves_file.close()


def getSolute(system):
    """Find the solute molecule based on the perturbed residue number.

    Args:
        system (system): The Sire system

    Returns:
        molecule: Molecule matching perturbed residue number assumed to be solvent
    """

    # Search the system for a single molcule containing a residue
    # matching the perturbed_resnum.val.

    # Create the query string.
    query = f"mol with resnum {perturbed_resnum.val}"

    # Perform the search.
    search = system.search(query)

    # Make sure there is only one result.
    if len(search) != 1:
        msg = ("FATAL! Could not find a solute to perturb with residue "
              f"number {perturbed_resnum.val} in the input! Check the value of "
               "your config keyword 'perturbed residue number' The system should "
               "contain a single molecule with this residue number.")
        raise Exception(msg)

    # Return the matching molecule, i.e. the solute.
    return search[0]

def centerSolute(system, space):

    if space.isPeriodic():
        # Periodic box.
        try:
            box_center = space.dimensions() / 2
        # TriclincBox.
        except:
            box_center = 0.5 * (
                space.vector0() + space.vector1() + space.vector2()
            )
    else:
        box_center = Sire.Maths.Vector(0.0, 0.0, 0.0)

    # FIXME: we assume that the solute is the first in the returned list
    solute_num = system.getMoleculeNumbers()[0]
    solute = system.molecules().at(solute_num)[0].molecule()
    assert(solute.hasProperty('perturbations'))

    solute_cog = Sire.FF.CenterOfGeometry(solute).point()

    delta = box_center - solute_cog

    molNums = system.molNums()

    for molnum in molNums:
        mol = system.molecule(molnum)[0].molecule()
        molcoords = mol.property("coordinates")
        molcoords.translate(delta)
        mol = mol.edit().setProperty("coordinates", molcoords).commit()
        system.update(mol)

    return system


def createSystem(molecules):
    # print("Applying flexibility and zmatrix templates...")
    print("Creating the system...")

    moleculeNumbers = molecules.molNums()
    moleculeList = []

    for moleculeNumber in moleculeNumbers:
        molecule = molecules.molecule(moleculeNumber)[0].molecule()
        moleculeList.append(molecule)

    molecules = MoleculeGroup("molecules")
    ions = MoleculeGroup("ions")

    for molecule in moleculeList:
        natoms = molecule.nAtoms()
        if natoms == 1:
            ions.add(molecule)
        else:
            molecules.add(molecule)

    all = MoleculeGroup("all")
    all.add(molecules)
    all.add(ions)

    # Add these groups to the System
    system = Sire.System.System()

    system.add(all)
    system.add(molecules)
    system.add(ions)

    return system


def setupForcefields(system, space):
    """
    No PME support here.
    """

    print("Creating force fields... ")

    molecules = system[MGName("molecules")]
    ions = system[MGName("ions")]

    # - first solvent-solvent coulomb/LJ (CLJ) energy
    internonbondedff = Sire.MM.InterCLJFF("molecules:molecules")
    if cutoff_type.val != "nocutoff":
        internonbondedff.setUseReactionField(True)
        internonbondedff.setReactionFieldDielectric(rf_dielectric.val)
    internonbondedff.add(molecules)

    inter_ions_nonbondedff = Sire.MM.InterCLJFF("ions:ions")
    if cutoff_type.val != "nocutoff":
        inter_ions_nonbondedff.setUseReactionField(True)
        inter_ions_nonbondedff.setReactionFieldDielectric(rf_dielectric.val)

    inter_ions_nonbondedff.add(ions)

    inter_ions_molecules_nonbondedff = \
        Sire.MM.InterGroupCLJFF("ions:molecules")
    if cutoff_type.val != "nocutoff":
        inter_ions_molecules_nonbondedff.setUseReactionField(True)
        inter_ions_molecules_nonbondedff.setReactionFieldDielectric(
            rf_dielectric.val
        )

    inter_ions_molecules_nonbondedff.add(ions, MGIdx(0))
    inter_ions_molecules_nonbondedff.add(molecules, MGIdx(1))

    # Now solute bond, angle, dihedral energy
    intrabondedff = Sire.MM.InternalFF("molecules-intrabonded")
    intrabondedff.add(molecules)

    # Now solute intramolecular CLJ energy
    intranonbondedff = Sire.MM.IntraCLJFF("molecules-intranonbonded")

    if cutoff_type.val != "nocutoff":
        intranonbondedff.setUseReactionField(True)
        intranonbondedff.setReactionFieldDielectric(rf_dielectric.val)

    intranonbondedff.add(molecules)

    # solute restraint energy
    #
    # We restrain atoms based ont he contents of the property "restrainedatoms"
    #
    restraintff = Sire.MM.RestraintFF("restraint")

    if use_restraints.val:
        molnums = molecules.molecules().molNums()

        for molnum in molnums:
            mol = molecules.molecule(molnum)[0].molecule()
            try:
                mol_restrained_atoms = propertyToAtomNumVectorList(
                    mol.property("restrainedatoms")
                )
            except UserWarning as error:
                error_type = re.search(r"(Sire\w*::\w*)", str(error)).group(0)
                if error_type == "SireBase::missing_property":
                    continue
                else:
                    raise error

            for restrained_line in mol_restrained_atoms:
                atnum = restrained_line[0]
                restraint_atom = mol.select(atnum)
                restraint_coords = restrained_line[1]
                restraint_k = (
                    restrained_line[2] * Sire.Units.kcal_per_mol /
                    (Sire.Units.angstrom * Sire.Units.angstrom)
                )

                restraint = Sire.MM.DistanceRestraint.harmonic(
                    restraint_atom, restraint_coords, restraint_k
                )

                restraintff.add(restraint)

    # Here is the list of all forcefields
    forcefields = [
        internonbondedff,
        intrabondedff,
        intranonbondedff,
        inter_ions_nonbondedff,
        inter_ions_molecules_nonbondedff,
        restraintff,
    ]

    for forcefield in forcefields:
        system.add(forcefield)

    system.setProperty("space", space)
    system.setProperty(
        "switchingFunction", Sire.MM.CHARMMSwitchingFunction(cutoff_dist.val)
    )
    system.setProperty("combiningRules",
                       Sire.Base.VariantProperty(combining_rules.val))

    total_nrg = (
        internonbondedff.components().total()
        + intranonbondedff.components().total()
        + intrabondedff.components().total()
        + inter_ions_nonbondedff.components().total()
        + inter_ions_molecules_nonbondedff.components().total()
        + restraintff.components().total()
    )

    e_total = system.totalComponent()

    system.setComponent(e_total, total_nrg)

    # Add a monitor that calculates the average total energy and average energy
    # deltas - we will collect both a mean average and an zwanzig average
    system.add("total_energy",
               Sire.System.MonitorComponent(e_total, Sire.Maths.Average()))

    return system


def setupMoves(system, debug_seed, GPUS):
    """
    No PME support here.
    """

    print("Setting up moves...")

    molecules = system[MGName("all")]

    Integrator_OpenMM = Sire.Move.OpenMMMDIntegrator(molecules)

    Integrator_OpenMM.setPlatform(platform.val)
    Integrator_OpenMM.setConstraintType(constraint.val)
    Integrator_OpenMM.setCutoffType(cutoff_type.val)
    Integrator_OpenMM.setIntegrator(integrator_type.val)
    Integrator_OpenMM.setFriction(
        inverse_friction.val
    )  # Only meaningful for Langevin/Brownian integrators
    Integrator_OpenMM.setPrecision(precision.val)
    Integrator_OpenMM.setTimetoSkip(time_to_skip.val)

    Integrator_OpenMM.setDeviceIndex(str(GPUS))
    Integrator_OpenMM.setLJDispersion(lj_dispersion.val)

    if cutoff_type.val != "nocutoff":
        Integrator_OpenMM.setCutoffDistance(cutoff_dist.val)
    if cutoff_type.val == "cutoffperiodic":
        Integrator_OpenMM.setFieldDielectric(rf_dielectric.val)

    Integrator_OpenMM.setCMMremovalFrequency(cmm_removal.val)

    Integrator_OpenMM.setBufferFrequency(buffered_coords_freq.val)

    if use_restraints.val:
        Integrator_OpenMM.setRestraint(True)

    if andersen.val:
        Integrator_OpenMM.setTemperature(temperature.val)
        Integrator_OpenMM.setAndersen(andersen.val)
        Integrator_OpenMM.setAndersenFrequency(andersen_frequency.val)

    if barostat.val:
        Integrator_OpenMM.setPressure(pressure.val)
        Integrator_OpenMM.setMCBarostat(barostat.val)
        Integrator_OpenMM.setMCBarostatFrequency(barostat_frequency.val)

    # print Integrator_OpenMM.getDeviceIndex()
    Integrator_OpenMM.initialise()

    mdmove = Sire.Move.MolecularDynamics(
        molecules,
        Integrator_OpenMM,
        timestep.val,
        {"velocity generator": Sire.Move.MaxwellBoltzmann(temperature.val)},
    )

    print("Created a MD move that uses OpenMM for all molecules on %s " % GPUS)

    moves = Sire.Move.WeightedMoves()
    moves.add(mdmove, 1)

    # Choose a random seed for Sire if a debugging seed hasn't been set.
    if debug_seed == 0:
        seed = Sire.Maths.RanGenerator().randInt(100000, 1000000)
    else:
        seed = debug_seed
        print("Using debugging seed number %d " % debug_seed)

    moves.setGenerator(Sire.Maths.RanGenerator(seed))

    return moves


def atomNumListToProperty(list):

    prop = Sire.Base.Properties()
    i = 0
    for value in list:
        prop.setProperty(str(i), Sire.Base.VariantProperty(value.value()))
        i += 1
    return prop


def atomNumVectorListToProperty(list):
    prop = Sire.Base.Properties()

    i = 0

    for value in list:
        prop.setProperty("AtomNum(%d)" % i,
                         Sire.Base.VariantProperty(value[0].value()))
        prop.setProperty("x(%d)" % i, Sire.Base.VariantProperty(value[1].x()))
        prop.setProperty("y(%d)" % i, Sire.Base.VariantProperty(value[1].y()))
        prop.setProperty("z(%d)" % i, Sire.Base.VariantProperty(value[1].z()))
        prop.setProperty("k(%d)" % i, Sire.Base.VariantProperty(value[2].val))
        i += 1

    prop.setProperty("nrestrainedatoms", Sire.Base.VariantProperty(i))

    return prop


def linkbondVectorListToProperty(list):

    prop = Sire.Base.Properties()

    i = 0

    for value in list:
        prop.setProperty("AtomNum0(%d)" % i,
                         Sire.Base.VariantProperty(value[0]))
        prop.setProperty("AtomNum1(%d)" % i,
                         Sire.Base.VariantProperty(value[1]))
        prop.setProperty("reql(%d)" % i, Sire.Base.VariantProperty(value[2]))
        prop.setProperty("kl(%d)" % i, Sire.Base.VariantProperty(value[3]))
        prop.setProperty("dl(%d)" % i, Sire.Base.VariantProperty(value[4]))
        i += 1

    prop.setProperty("nbondlinks", Sire.Base.VariantProperty(i))

    return prop


def propertyToAtomNumList(prop):
    list = []
    i = 0
    try:
        while True:
            list.append(AtomNum(prop[str(i)].toInt()))
            i += 1
    except:
        pass
    return list


def propertyToAtomNumVectorList(prop):
    list = []
    i = 0
    try:
        while True:
            num = AtomNum(prop["AtomNum(%d)" % i].toInt())
            x = prop["x(%d)" % i].toDouble()
            y = prop["y(%d)" % i].toDouble()
            z = prop["z(%d)" % i].toDouble()
            k = prop["k(%d)" % i].toDouble()

            list.append((num, Sire.Maths.Vector(x, y, z), k))

            i += 1
    except:
        pass

    return list


def setupRestraints(system):

    molecules = system[MGName("all")].molecules()

    molnums = molecules.molNums()

    for molnum in molnums:
        mol = molecules.molecule(molnum)[0].molecule()
        nats = mol.nAtoms()
        atoms = mol.atoms()

        restrainedAtoms = []

        #
        # This will apply a restraint to every atom that is
        # A) NOT a hydrogen
        # B) NOT in an unrestrained residue.
        #
        for x in range(0, nats):
            at = atoms[x]
            atnumber = at.number()
            # print at, atnumber
            if at.residue().name().value() in unrestrained_residues.val:
                continue
            # print at, at.property("mass"), heavyMass
            if at.property("mass").value() < heavy_mass_restraint.val:
                # print "LIGHT, skip"
                continue
            atcoords = at.property("coordinates")
            # print at
            restrainedAtoms.append((atnumber, atcoords, k_restraint))

            # restrainedAtoms.append( atnumber )

        if len(restrainedAtoms) > 0:
            mol = (
                mol.edit()
                .setProperty(
                    "restrainedatoms",
                    atomNumVectorListToProperty(restrainedAtoms),
                )
                .commit()
            )
            system.update(mol)

    return system


def setupDistanceRestraints(system, restraints=None):
    prop_list = []

    molecules = system[MGName("all")].molecules()

    if restraints is None:
        # dic_items = list(distance_restraints_dict.val.items())
        dic_items = list(dict(distance_restraints_dict.val).items())
    else:
        dic_items = list(restraints.items())

    molecules = system[MGName("all")].molecules()
    moleculeNumbers = molecules.molNums()

    for moleculeNumber in moleculeNumbers:
        mol = molecules.molecule(moleculeNumber)[0].molecule()
        atoms_mol = mol.atoms()
        natoms_mol = mol.nAtoms()
        for j in range(0, natoms_mol):
            at = atoms_mol[j]
            atnumber = at.number()
            for k in range(len(dic_items)):
                if dic_items[k][0][0] == dic_items[k][0][1]:
                    print(
                        "Error! It is not possible to place a distance "
                        "restraint on the same atom"
                    )
                    sys.exit(-1)
                if atnumber.value() - 1 in dic_items[k][0]:
                    print(at)
                    # atom0index atom1index, reql, kl, dl
                    prop_list.append(
                        (
                            dic_items[k][0][0] + 1,
                            dic_items[k][0][1] + 1,
                            dic_items[k][1][0],
                            dic_items[k][1][1],
                            dic_items[k][1][2],
                        )
                    )

    unique_prop_list = []

    [unique_prop_list.append(item) for item in prop_list if item not in unique_prop_list]
    print (unique_prop_list)
    # The solute will store all the information related to the receptor-ligand restraints
    solute = getSolute(system)
    solute = solute.edit().setProperty("linkbonds", linkbondVectorListToProperty(unique_prop_list)).commit()
    system.update(solute)

    return system


def freezeResidues(system):

    molecules = system[MGName("all")].molecules()
    molnums = molecules.molNums()

    for molnum in molnums:
        mol = molecules.molecule(molnum)[0].molecule()
        nats = mol.nAtoms()
        atoms = mol.atoms()

        for x in range(0, nats):
            at = atoms[x]
            atnumber = at.number()
            if at.residue().name().value() in frozen_residues.val:
                print(
                    "Freezing %s %s %s "
                    % (at, atnumber, at.residue().name().value())
                )
                mol = at.edit().setProperty(
                    "mass", 0.0 * Sire.Units.g_per_mol).molecule()

        system.update(mol)

    return system


def repartitionMasses(system, hmassfactor=4.0):
    """
    Increase the mass of hydrogen atoms to hmass times * amu, and subtract the
    mass increase from the heavy atom the hydrogen is bonded to.
    """

    if not HMR_MIN <= hmassfactor <= HMR_MAX:
        print(
            f"The HMR factor must be between {HMR_MIN} and {HMR_MAX} "
            f"and not {hmassfactor}"
        )
        sys.exit(-1)

    print(
        "Applying Hydrogen Mass repartition to input using a factor of %s "
        % hmassfactor
    )

    molecules = system[MGName("all")].molecules()

    molnums = molecules.molNums()

    for molnum in molnums:
        mol = molecules.molecule(molnum)[0].molecule()
        nats = mol.nAtoms()
        atoms = mol.atoms()

        if nats == 1:
            connect = None
        else:
            connect = mol.property("connectivity")

        atom_masses = {}

        #
        # First pass. Initialise changes in atom_masses to effect
        #
        for x in range(0, nats):
            at = atoms[x]
            atidx = at.index()
            atom_masses[atidx.value()] = 0.0 * Sire.Units.g_per_mol

        total_delta = 0.0 * Sire.Units.g_per_mol

        #
        # Second pass. Decide how the mass of each atom should change.
        #
        for x in range(0, nats):
            at = atoms[x]
            atidx = at.index()
            atmass = at.property("mass")

            # units are in g_per_mol
            if atmass.value() < 1.1:
                # Atoms with a mass < 1.1 g_per_mol are assumed to be hydrogen
                # atoms
                atmass = at.property("mass")
                deltamass = atmass * hmassfactor - atmass
                # print("Increasing mass %s by %s  " % (at, deltamass))
                total_delta += deltamass
                atom_masses[atidx.value()] = deltamass
                # Skip monoatomic systems without connectivity property
                if connect is None:
                    continue
                bonds = connect.getBonds(atidx)
                # Get list of atoms that share one bond with this atom. Ignore
                # all atoms that have a mass < 1.1 g_mol in the ORIGINAL atoms
                # list.For each atom this was bonded to, substract
                # delta_mass / nbonded
                bonded_atoms = []
                for bond in bonds:
                    at0 = mol.select(bond.atom0()).index()
                    at1 = mol.select(bond.atom1()).index()
                    if at0 == atidx:
                        heavyatidx = at1
                    else:
                        heavyatidx = at0

                    if heavyatidx in bonded_atoms:
                        continue
                    heavyat = mol.select(heavyatidx)
                    heavyat_mass = heavyat.property("mass")
                    # units are in g_per_mol
                    if heavyat_mass.value() < 1.1:
                        continue
                    bonded_atoms.append(heavyatidx)

                for bonded_atom in bonded_atoms:
                    total_delta += -deltamass
                    atom_masses[bonded_atom.value()] += -deltamass

        # Sanity check (g_per_mol)
        if total_delta.value() > 0.001:
            print(
                "WARNING! The mass repartitioning algorithm is not conserving "
                "atomic masses for molecule %s (total delta is %s). "
                "Report bug to a Sire developer."
                % (molnum, total_delta.value()),
            )
            sys.exit(-1)

        # Now that have worked out mass changes per molecule, update molecule
        for x in range(0, nats):
            at = atoms[x]
            atidx = at.index()
            atmass = at.property("mass")
            newmass = atmass + atom_masses[atidx.value()]

            # Sanity check. Note this is likely to occur if hmassfactor > 4
            if newmass.value() < 0.0:
                print(
                    "WARNING! The mass of atom %s is less than zero after "
                    "hydrogen mass repartitioning. This should not happen! "
                    "Decrease hydrogen mass repartitioning factor in your "
                    "cfg file and try again."
                    % atidx
                )
                sys.exit(-1)

            mol = (
                mol.edit()
                .atom(atidx)
                .setProperty("mass", newmass)[0]
                .molecule()
            )

        system.update(mol)
        # import pdb; pdb.set_trace()

    return system


def getDummies(molecule):
    print("Selecting dummy groups")

    natoms = molecule.nAtoms()
    atoms = molecule.atoms()

    from_dummies = None
    to_dummies = None

    for x in range(0, natoms):
        atom = atoms[x]

        if atom.property("initial_ambertype") == "du":
            if from_dummies is None:
                from_dummies = molecule.selectAll(atom.index())
            else:
                from_dummies += molecule.selectAll(atom.index())
        elif atom.property("final_ambertype") == "du":
            if to_dummies is None:
                to_dummies = molecule.selectAll(atom.index())
            else:
                to_dummies += molecule.selectAll(atom.index())

    return to_dummies, from_dummies


def createSystemFreeEnergy(molecules):
    """creates the system for free energy calculation
    Parameters
    ----------
    molecules : Sire.molecules
        Sire object that contains a lot of information about molecules
    Returns
    -------
    system : Sire.system

    """
    print("Create the System...")

    moleculeNumbers = molecules.molNums()
    moleculeList = []

    for moleculeNumber in moleculeNumbers:
        molecule = molecules.molecule(moleculeNumber)[0].molecule()
        moleculeList.append(molecule)

    # Scan input to find a molecule with passed residue number
    # The residue name of the first residue in this molecule is
    # used to name the solute. This is used later to match
    # templates in the flex/pert files.

    solute = None

    # FIXME: assumption that perturbed molecule is at a fixed location
    for molecule in moleculeList:
        if molecule.residue(ResIdx(0)).number() == ResNum(
            perturbed_resnum.val
        ):
            solute = molecule
            moleculeList.remove(molecule)
            break

    if solute is None:
        msg = ("FATAL! Could not find a solute to perturb with residue "
              f"number {perturbed_resnum.val} in the input! Check the value of "
               "your config keyword 'perturbed residue number' The system should "
               "contain a single molecule with this residue number.")
        raise RuntimeError(msg)

    lig_name = solute.residue(ResIdx(0)).name().value()

    solute = solute.edit().rename(lig_name).commit()

    perturbations_lib = Sire.IO.PerturbationsLibrary(morphfile.val)
    solute = perturbations_lib.applyTemplate(solute)

    perturbations = solute.property("perturbations")

    lam = Sire.CAS.Symbol("lambda")

    initial = Perturbation.symbols().initial()
    final = Perturbation.symbols().final()

    solute = (
        solute.edit()
        .setProperty(
            "perturbations",
            perturbations.recreate((1 - lam) * initial + lam * final),
        )
        .commit()
    )

    # We put atoms in three groups depending on what happens in the
    # perturbation
    # non dummy to non dummy --> the hard group, use a normal intermolecular FF
    # non dummy to dummy --> the todummy group, uses SoftFF with alpha = Lambda
    # dummy to non dummy --> the fromdummy group, uses SoftFF with
    #                        alpha = 1 - Lambda
    # We start assuming all atoms are hard atoms. Then we call getDummies to
    # find which atoms
    # start/end as dummies and update the hard, todummy and fromdummy groups
    # accordingly

    solute_grp_ref = MoleculeGroup("solute_ref", solute)
    solute_grp_ref_hard = MoleculeGroup("solute_ref_hard")
    solute_grp_ref_todummy = MoleculeGroup("solute_ref_todummy")
    solute_grp_ref_fromdummy = MoleculeGroup("solute_ref_fromdummy")

    solute_ref_hard = solute.selectAllAtoms()
    solute_ref_todummy = solute_ref_hard.invert()
    solute_ref_fromdummy = solute_ref_hard.invert()

    to_dummies, from_dummies = getDummies(solute)

    if to_dummies is not None:
        ndummies = to_dummies.count()
        dummies = to_dummies.atoms()

        for x in range(0, ndummies):
            dummy_index = dummies[x].index()
            solute_ref_hard = solute_ref_hard.subtract(
                solute.select(dummy_index)
            )
            solute_ref_todummy = solute_ref_todummy.add(
                solute.select(dummy_index)
            )

    if from_dummies is not None:
        ndummies = from_dummies.count()
        dummies = from_dummies.atoms()

        for x in range(0, ndummies):
            dummy_index = dummies[x].index()
            solute_ref_hard = solute_ref_hard.subtract(
                solute.select(dummy_index)
            )
            solute_ref_fromdummy = solute_ref_fromdummy.add(
                solute.select(dummy_index)
            )

    solute_grp_ref_hard.add(solute_ref_hard)
    solute_grp_ref_todummy.add(solute_ref_todummy)
    solute_grp_ref_fromdummy.add(solute_ref_fromdummy)

    solutes = MoleculeGroup("solutes")
    solutes.add(solute)

    molecules = MoleculeGroup("molecules")
    molecules.add(solute)

    solvent = MoleculeGroup("solvent")

    for molecule in moleculeList:
        molecules.add(molecule)
        solvent.add(molecule)

    all = MoleculeGroup("all")

    all.add(molecules)
    all.add(solvent)

    all.add(solutes)
    all.add(solute_grp_ref)
    all.add(solute_grp_ref_hard)
    all.add(solute_grp_ref_todummy)
    all.add(solute_grp_ref_fromdummy)

    # Add these groups to the System
    system = Sire.System.System()

    system.add(solutes)
    system.add(solute_grp_ref)
    system.add(solute_grp_ref_hard)
    system.add(solute_grp_ref_todummy)
    system.add(solute_grp_ref_fromdummy)

    system.add(molecules)

    system.add(solvent)

    system.add(all)

    return system


def setupForceFieldsFreeEnergy(system, space):
    """Sets up the force field for the free energy calculation

    FIXME: For the moment we only check if cutoff_type is not nocutoff
           and so also allow the RF setup for PME.

    Parameters
    ----------
    system : Sire.system
    space : Sire.space
    Returns
    -------
    system : Sire.system
    """

    print("Creating force fields... ")

    solutes = system[MGName("solutes")]

    solute = system[MGName("solute_ref")]
    solute_hard = system[MGName("solute_ref_hard")]
    solute_todummy = system[MGName("solute_ref_todummy")]
    solute_fromdummy = system[MGName("solute_ref_fromdummy")]

    solvent = system[MGName("solvent")]

    # ''solvent'' is actually every molecule that isn't perturbed !
    solvent_intraff = Sire.MM.InternalFF("solvent_intraff")
    solvent_intraff.add(solvent)

    # Solute bond, angle, dihedral energy
    solute_intraff = Sire.MM.InternalFF("solute_intraff")
    solute_intraff.add(solute)

    # Solvent-solvent coulomb/LJ (CLJ) energy
    solventff = Sire.MM.InterCLJFF("solvent:solvent")
    if cutoff_type.val != "nocutoff":
        solventff.setUseReactionField(True)
        solventff.setReactionFieldDielectric(rf_dielectric.val)
    solventff.add(solvent)

    # Solvent intramolecular CLJ energy
    solvent_intraclj = Sire.MM.IntraCLJFF("solvent_intraclj")
    if cutoff_type.val != "nocutoff":
        solvent_intraclj.setUseReactionField(True)
        solvent_intraclj.setReactionFieldDielectric(rf_dielectric.val)
    solvent_intraclj.add(solvent)

    # Solute intramolecular CLJ energy
    solute_hard_intraclj = Sire.MM.IntraCLJFF("solute_hard_intraclj")
    if cutoff_type.val != "nocutoff":
        solute_hard_intraclj.setUseReactionField(True)
        solute_hard_intraclj.setReactionFieldDielectric(rf_dielectric.val)
    solute_hard_intraclj.add(solute_hard)

    solute_todummy_intraclj = Sire.MM.IntraSoftCLJFF("solute_todummy_intraclj")
    solute_todummy_intraclj.setShiftDelta(shift_delta.val)
    solute_todummy_intraclj.setCoulombPower(coulomb_power.val)
    if cutoff_type.val != "nocutoff":
        solute_todummy_intraclj.setUseReactionField(True)
        solute_todummy_intraclj.setReactionFieldDielectric(rf_dielectric.val)
    solute_todummy_intraclj.add(solute_todummy)

    solute_fromdummy_intraclj = Sire.MM.IntraSoftCLJFF(
        "solute_fromdummy_intraclj")
    solute_fromdummy_intraclj.setShiftDelta(shift_delta.val)
    solute_fromdummy_intraclj.setCoulombPower(coulomb_power.val)
    if cutoff_type.val != "nocutoff":
        solute_fromdummy_intraclj.setUseReactionField(True)
        solute_fromdummy_intraclj.setReactionFieldDielectric(rf_dielectric.val)
    solute_fromdummy_intraclj.add(solute_fromdummy)

    solute_hard_todummy_intraclj = Sire.MM.IntraGroupSoftCLJFF(
        "solute_hard:todummy_intraclj"
    )
    solute_hard_todummy_intraclj.setShiftDelta(shift_delta.val)
    solute_hard_todummy_intraclj.setCoulombPower(coulomb_power.val)
    if cutoff_type.val != "nocutoff":
        solute_hard_todummy_intraclj.setUseReactionField(True)
        solute_hard_todummy_intraclj.setReactionFieldDielectric(
            rf_dielectric.val
        )
    solute_hard_todummy_intraclj.add(solute_hard, MGIdx(0))
    solute_hard_todummy_intraclj.add(solute_todummy, MGIdx(1))

    solute_hard_fromdummy_intraclj = Sire.MM.IntraGroupSoftCLJFF(
        "solute_hard:fromdummy_intraclj"
    )
    solute_hard_fromdummy_intraclj.setShiftDelta(shift_delta.val)
    solute_hard_fromdummy_intraclj.setCoulombPower(coulomb_power.val)
    if cutoff_type.val != "nocutoff":
        solute_hard_fromdummy_intraclj.setUseReactionField(True)
        solute_hard_fromdummy_intraclj.setReactionFieldDielectric(
            rf_dielectric.val
        )
    solute_hard_fromdummy_intraclj.add(solute_hard, MGIdx(0))
    solute_hard_fromdummy_intraclj.add(solute_fromdummy, MGIdx(1))

    solute_todummy_fromdummy_intraclj = Sire.MM.IntraGroupSoftCLJFF(
        "solute_todummy:fromdummy_intraclj"
    )
    solute_todummy_fromdummy_intraclj.setShiftDelta(shift_delta.val)
    solute_todummy_fromdummy_intraclj.setCoulombPower(coulomb_power.val)
    if cutoff_type.val != "nocutoff":
        solute_todummy_fromdummy_intraclj.setUseReactionField(True)
        solute_todummy_fromdummy_intraclj.setReactionFieldDielectric(
            rf_dielectric.val
        )
    solute_todummy_fromdummy_intraclj.add(solute_todummy, MGIdx(0))
    solute_todummy_fromdummy_intraclj.add(solute_fromdummy, MGIdx(1))

    # Solute-solvent CLJ energy
    solute_hard_solventff = Sire.MM.InterGroupCLJFF("solute_hard:solvent")
    if cutoff_type.val != "nocutoff":
        solute_hard_solventff.setUseReactionField(True)
        solute_hard_solventff.setReactionFieldDielectric(rf_dielectric.val)
    solute_hard_solventff.add(solute_hard, MGIdx(0))
    solute_hard_solventff.add(solvent, MGIdx(1))

    solute_todummy_solventff = Sire.MM.InterGroupSoftCLJFF(
        "solute_todummy:solvent")
    if cutoff_type.val != "nocutoff":
        solute_todummy_solventff.setUseReactionField(True)
        solute_todummy_solventff.setReactionFieldDielectric(rf_dielectric.val)
    solute_todummy_solventff.add(solute_todummy, MGIdx(0))
    solute_todummy_solventff.add(solvent, MGIdx(1))

    solute_fromdummy_solventff = Sire.MM.InterGroupSoftCLJFF(
        "solute_fromdummy:solvent"
    )
    if cutoff_type.val != "nocutoff":
        solute_fromdummy_solventff.setUseReactionField(True)
        solute_fromdummy_solventff.setReactionFieldDielectric(
            rf_dielectric.val
        )
    solute_fromdummy_solventff.add(solute_fromdummy, MGIdx(0))
    solute_fromdummy_solventff.add(solvent, MGIdx(1))

    # TOTAL
    forcefields = [
        solute_intraff,
        solute_hard_intraclj,
        solute_todummy_intraclj,
        solute_fromdummy_intraclj,
        solute_hard_todummy_intraclj,
        solute_hard_fromdummy_intraclj,
        solute_todummy_fromdummy_intraclj,
        solvent_intraff,
        solventff,
        solvent_intraclj,
        solute_hard_solventff,
        solute_todummy_solventff,
        solute_fromdummy_solventff,
    ]

    for forcefield in forcefields:
        system.add(forcefield)

    system.setProperty("space", space)

    if cutoff_type.val != "nocutoff":
        system.setProperty(
            "switchingFunction",
            Sire.MM.CHARMMSwitchingFunction(cutoff_dist.val)
        )
    else:
        system.setProperty("switchingFunction", Sire.MM.NoCutoff())

    system.setProperty("combiningRules",
                       Sire.Base.VariantProperty(combining_rules.val))
    system.setProperty("coulombPower",
                       Sire.Base.VariantProperty(coulomb_power.val))
    system.setProperty("shiftDelta",
                       Sire.Base.VariantProperty(shift_delta.val))

    # TOTAL
    total_nrg = (
        solute_intraff.components().total()
        + solute_hard_intraclj.components().total()
        + solute_todummy_intraclj.components().total(0)
        + solute_fromdummy_intraclj.components().total(0)
        + solute_hard_todummy_intraclj.components().total(0)
        + solute_hard_fromdummy_intraclj.components().total(0)
        + solute_todummy_fromdummy_intraclj.components().total(0)
        + solvent_intraff.components().total()
        + solventff.components().total()
        + solvent_intraclj.components().total()
        + solute_hard_solventff.components().total()
        + solute_todummy_solventff.components().total(0)
        + solute_fromdummy_solventff.components().total(0)
    )

    e_total = system.totalComponent()

    lam = Sire.CAS.Symbol("lambda")

    system.setComponent(e_total, total_nrg)

    system.setConstant(lam, 0.0)

    system.add(Sire.System.PerturbationConstraint(solutes))

    # NON BONDED Alpha constraints for the soft force fields

    system.add(
        Sire.System.PropertyConstraint(
            "alpha0",
            Sire.FF.FFName("solute_todummy_intraclj"), lam)
    )
    system.add(
        Sire.System.PropertyConstraint(
            "alpha0", Sire.FF.FFName("solute_fromdummy_intraclj"), 1 - lam
        )
    )
    system.add(
        Sire.System.PropertyConstraint(
            "alpha0", Sire.FF.FFName("solute_hard:todummy_intraclj"), lam
        )
    )
    system.add(
        Sire.System.PropertyConstraint(
            "alpha0", Sire.FF.FFName("solute_hard:fromdummy_intraclj"), 1 - lam
        )
    )
    system.add(
        Sire.System.PropertyConstraint(
            "alpha0",
            Sire.FF.FFName("solute_todummy:fromdummy_intraclj"),
            Sire.CAS.Max(lam, 1 - lam),
        )
    )
    system.add(
        Sire.System.PropertyConstraint(
            "alpha0",
            Sire.FF.FFName("solute_todummy:solvent"), lam)
    )
    system.add(
        Sire.System.PropertyConstraint(
            "alpha0", Sire.FF.FFName("solute_fromdummy:solvent"), 1 - lam
        )
    )

    system.setComponent(lam, lambda_val.val)

    # printEnergies( system.componentValues() )

    return system


def setupMovesFreeEnergy(system, debug_seed, gpu_idx, lam_val):
    """
    Setup one Sire MD move using OpenMM.  Supports PME.
    """

    print("Setting up moves...")

    molecules = system[MGName("molecules")]
    solute = system[MGName("solute_ref")]
    solute_hard = system[MGName("solute_ref_hard")]
    solute_todummy = system[MGName("solute_ref_todummy")]
    solute_fromdummy = system[MGName("solute_ref_fromdummy")]

    if cutoff_type.val == 'PME':
        fep_cls = Sire.Move.OpenMMPMEFEP
    else:                       # no cutoff and RF
        fep_cls = Sire.Move.OpenMMFrEnergyST

    Integrator_OpenMM = fep_cls(
        molecules, solute, solute_hard, solute_todummy, solute_fromdummy
    )

    Integrator_OpenMM.setDebug(False)

    Integrator_OpenMM.setRandomSeed(debug_seed)
    Integrator_OpenMM.setIntegrator(integrator_type.val)
    Integrator_OpenMM.setFriction(
        inverse_friction.val
    )  # Only meaningful for Langevin/Brownian integrators
    Integrator_OpenMM.setPlatform(platform.val)
    Integrator_OpenMM.setCombiningRules(combining_rules.val)
    Integrator_OpenMM.setConstraintType(constraint.val)

    if cutoff_type.val != 'PME':
        Integrator_OpenMM.setCutoffType(cutoff_type.val)

    Integrator_OpenMM.setFieldDielectric(rf_dielectric.val)
    Integrator_OpenMM.setAlchemicalValue(lambda_val.val)
    Integrator_OpenMM.setAlchemicalArray(lambda_array.val)
    Integrator_OpenMM.setDeviceIndex(str(gpu_idx))
    Integrator_OpenMM.setCoulombPower(coulomb_power.val)
    Integrator_OpenMM.setShiftDelta(shift_delta.val)
    Integrator_OpenMM.setDeltatAlchemical(delta_lambda.val)
    Integrator_OpenMM.setPrecision(precision.val)
    Integrator_OpenMM.setTimetoSkip(time_to_skip.val)
    Integrator_OpenMM.setBufferFrequency(buffered_coords_freq.val)

    if cutoff_type != "nocutoff":
        Integrator_OpenMM.setCutoffDistance(cutoff_dist.val)

    Integrator_OpenMM.setCMMremovalFrequency(cmm_removal.val)

    Integrator_OpenMM.setEnergyFrequency(energy_frequency.val)

    if use_restraints.val:
        Integrator_OpenMM.setRestraint(True)

    if andersen.val:
        Integrator_OpenMM.setTemperature(temperature.val)
        Integrator_OpenMM.setAndersen(andersen.val)
        Integrator_OpenMM.setAndersenFrequency(andersen_frequency.val)

    if barostat.val:
        Integrator_OpenMM.setPressure(pressure.val)
        Integrator_OpenMM.setMCBarostat(barostat.val)
        Integrator_OpenMM.setMCBarostatFrequency(barostat_frequency.val)

    # Choose a random seed for Sire if a debugging seed hasn't been set.
    if debug_seed == 0:
        seed = Sire.Maths.RanGenerator().randInt(100000, 1000000)
    else:
        seed = debug_seed
        print("Using debugging seed number %d " % debug_seed)

    # This calls the OpenMMFrEnergyST initialise function
    Integrator_OpenMM.initialise()
    velocity_generator = Sire.Move.MaxwellBoltzmann(temperature.val)
    velocity_generator.setGenerator(Sire.Maths.RanGenerator(seed))

    mdmove = Sire.Move.MolecularDynamics(
        molecules,
        Integrator_OpenMM,
        timestep.val,
        {"velocity generator": velocity_generator},
    )

    print('Created one MD move that uses OpenMM for all molecules on '
          f'GPU device {gpu_idx}')

    moves = Sire.Move.WeightedMoves()
    moves.add(mdmove, 1)

    moves.setGenerator(Sire.Maths.RanGenerator(seed))

    return moves


def clearBuffers(system):
    r"""
    Parameters
    ----------
    system : Sire.system
        contains Sire system
    Returns
    -------
    system : Sire.system
        returns a
    """

    print("Clearing buffers...")

    mols = system[MGName("all")].molecules()
    molnums = mols.molNums()

    changedmols = MoleculeGroup("changedmols")

    for molnum in molnums:
        mol = mols.molecule(molnum)[0].molecule()
        molprops = mol.propertyKeys()
        editmol = mol.edit()
        for molprop in molprops:
            if molprop.startswith("buffered_"):
                # print "Removing property %s " % molprop
                editmol.removeProperty(Sire.Base.PropertyName(molprop))
        mol = editmol.commit()
        changedmols.add(mol)
        # system.update(mol)

    system.update(changedmols)

    return system


def getAllData(integrator, steps):
    gradients = integrator.getGradients()
    f_metropolis = integrator.getForwardMetropolis()
    b_metropolis = integrator.getBackwardMetropolis()
    energies = integrator.getEnergies()
    reduced_pot_en = integrator.getReducedPerturbedEnergies()
    outdata = None
    dims = [
        len(gradients),
        len(f_metropolis),
        len(b_metropolis),
        len(energies),
        len(steps),
    ]
    if len(set(dims)) != 1:
        print(
            "Whoops somehow the data generated does not agree in their first "
            "dimensions...exiting now."
        )
        exit(-1)
    else:
        if len(gradients) == len(reduced_pot_en):
            outdata = np.column_stack(
                (
                    steps,
                    energies,
                    gradients,
                    f_metropolis,
                    b_metropolis,
                    reduced_pot_en,
                )
            )
        elif len(reduced_pot_en) == 0:
            outdata = np.column_stack(
                (steps, energies, gradients, f_metropolis, b_metropolis)
            )
            print(
                "Warning: you didn't specify a lambda array, no reduced "
                "perturbed energies can be written to file."
            )
        else:
            print(
                "Whoops somehow the data generated does not agree in their "
                "first dimensions...exiting now."
            )
            exit(-1)
    return outdata


def getAtomNearCOG(molecule):

    mol_centre = molecule.evaluate().center()
    mindist = 99999.0

    for x in range(0, molecule.nAtoms()):
        atom = molecule.atoms()[x]
        at_coords = atom.property("coordinates")
        dist = Sire.Maths.Vector().distance2(at_coords, mol_centre)
        if dist < mindist:
            mindist = dist
            nearest_atom = atom

    return nearest_atom


def generateDistanceRestraintsDict(system):
    r"""
    Parameters
    ----------
    system : Sire.system
        contains Sire system
    Updates the contents of the Paramete distance_restraints_dict
    """
    # Step 1) Assume ligand is first solute
    # Find atom nearest to COG
    molecules = system.molecules()
    molnums = molecules.molNums()
    solute = molecules.at(MolNum(1))[0].molecule()
    nearestcog_atom = getAtomNearCOG(solute)
    icoord = nearestcog_atom.property("coordinates")
    # Step 2) Find nearest 'CA' heavy atom in other solutes (skip water & ions)
    dmin = 9999999.0
    closest = None
    for molnum in molnums:
        molecule = molecules.molecule(molnum)[0].molecule()
        if molecule == solute:
            continue
        if molecule.residues()[0].name() == ResName("WAT"):
            continue
        # print (molecule)
        ca_atoms = molecule.selectAll(AtomName("CA"))
        for ca in ca_atoms:
            jcoord = ca.property("coordinates")
            d = Sire.Maths.Vector().distance(icoord, jcoord)
            if d < dmin:
                dmin = d
                closest = ca
    # Step 3) Compute position of 'mirror' CA. Find nearest CA atom to that
    # point
    jcoord = closest.property("coordinates")
    mirror_coord = icoord - (jcoord - icoord)
    dmin = 9999999.0
    mirror_closest = None
    for molnum in molnums:
        molecule = molecules.molecule(molnum)[0].molecule()
        if molecule == solute:
            continue
        if molecule.residues()[0].name() == ResName("WAT"):
            continue
        # print (molecule)
        ca_atoms = molecule.selectAll(AtomName("CA"))
        for ca in ca_atoms:
            jcoord = ca.property("coordinates")
            d = Sire.Maths.Vector().distance(mirror_coord, jcoord)
            if d < dmin:
                dmin = d
                mirror_closest = ca
    # print (mirror_closest)
    # Step 4) Setup restraint parameters
    kl = 10.00  # kcal/mol/Angstrom^2
    Dl = 2.00  # Angstrom
    i0 = nearestcog_atom.index().value()
    i1 = closest.index().value()
    i2 = mirror_closest.index().value()
    r01 = Sire.Maths.Vector().distance(
        nearestcog_atom.property("coordinates"),
        closest.property("coordinates"),
    )
    r02 = Sire.Maths.Vector().distance(
        nearestcog_atom.property("coordinates"),
        mirror_closest.property("coordinates"),
    )
    restraints = {(i0, i1): (r01, kl, Dl), (i0, i2): (r02, kl, Dl)}
    # print restraints
    # distance_restraints_dict.val = restraints
    # distance_restraints_dict
    # import pdb; pdb.set_trace()

    return restraints

def computeOpenMMEnergy(prmtop_filename, inpcrd_filename, cutoff):
    """
    Compute the energy for a given AMBER parm7 and inpcrd file.

    :param str prmtop_filename: name of parm7 file
    :param str inpcrd_filename: name of inpcrd file
    :cutoff: cutoff in Angstrom
    :type cutoff: Sire.GeneralUnit
    """

    prmtop = app.AmberPrmtopFile(prmtop_filename)
    inpcrd = app.AmberInpcrdFile(inpcrd_filename)

    cutoff = cutoff.value()

    system = prmtop.createSystem(nonbondedMethod=app.PME,
                                 nonbondedCutoff=cutoff*units.angstrom,
                                 constraints=app.HBonds)

    integrator = openmm.LangevinMiddleIntegrator(300.0*units.kelvin,
                                                 1.0/units.picosecond,
                                                 0.004*units.picoseconds)

    simulation = app.Simulation(prmtop.topology, system, integrator)

    context = simulation.context

    context.setPositions(inpcrd.positions)

    if inpcrd.boxVectors is not None:
        context.setPeriodicBoxVectors(*inpcrd.boxVectors)

    state = context.getState(getEnergy=True)

    return state.getPotentialEnergy().value_in_unit(
        units.kilocalorie / units.mole)

### This is how a TIP3P specific template for Cl- looks like
#
# version 1
# molecule WATM
#     atom
#         name           O
#         initial_type   OW
#         final_type     Cl
#         initial_LJ     3.15075 0.152
#         final_LJ       3.47094 0.265
#         initial_charge -0.834
#         final_charge   -1.0
#     endatom
#     atom
#         name           H1
#         initial_type   HW
#         final_type     du
#         initial_LJ     0.0000 0.0000
#         final_LJ       0.0000 0.0000
#         initial_charge 0.417
#         final_charge   0.0
#     endatom
#     atom
#         name           H2
#         initial_type   HW
#         final_type     du
#         initial_LJ     0.0000 0.0000
#         final_LJ       0.0000 0.0000
#         initial_charge 0.417
#         final_charge   0.0
#     endatom
# endmolecule
#
### and for Na+
#
# version 1
# molecule WATP
#     atom
#         name           O
#         initial_type   OW
#         final_type     Na
#         initial_LJ     3.15075 0.152
#         final_LJ       3.32840 0.00277
#         initial_charge -0.834
#         final_charge   1.0
#     endatom
#     atom
#         name           H1
#         initial_type   HW
#         final_type     du
#         initial_LJ     0.0000 0.0000
#         final_LJ       0.0000 0.0000
#         initial_charge 0.417
#         final_charge   0.0
#     endatom
#     atom
#         name           H2
#         initial_type   HW
#         final_type     du
#         initial_LJ     0.0000 0.0000
#         final_LJ       0.0000 0.0000
#         initial_charge 0.417
#         final_charge   0.0
#     endatom
# endmolecule

WATER_NAME = 'WAT'
WATER_MINUS_NAME = 'WATM'
WATER_PLUS_NAME = 'WATP'

def selectWatersForPerturbation(system, charge_diff):
    """
    Select the waters that need to be transformed to ions.  This can be used in
    transformations where the net charges changes and is done such that the
    total charge of the system stays zero.

    :param int charge_diff: the difference in net charge of the end states and
                            so in extenion the number of water molecules that
                            need to be transformed into ions
    """

    if charge_diff == 0:
        return system

    mols = system[MGName("solvent")].molecules()
    molnums = mols.molNums()

    nions = abs(charge_diff)
    cnt = 0

    water_resname = ResName(WATER_NAME)
    changedmols = MoleculeGroup("changedmols")

    if charge_diff < 0:
        water_name = WATER_MINUS_NAME
    else:
        water_name = WATER_PLUS_NAME

    # FIXME: read this only once, see createSystemFreeEnergy()
    water_pert = Sire.IO.PerturbationsLibrary(morphfile.val)

    for molnum in molnums:
        mol = mols.molecule(molnum)[0].molecule()

        # FIXME: select waters according to distance criterion
        if mol.residue().name() == water_resname and cnt < nions:
            cnt += 1

            perturbed_water = mol.edit()

            perturbed_water.setProperty("water2ion", True)
            perturbed_water.rename(water_name)

            mol = perturbed_water.commit()
            mol = water_pert.applyTemplate(mol)
            mol = mol.edit().rename(WATER_NAME).commit()

            changedmols.add(mol)

    system.update(changedmols)

    return system


##############
# MAIN METHODS
##############


@resolveParameters
def run():
    """
    Normal MD run.
    """

    try:
        host = os.environ["HOSTNAME"]
    except KeyError:
        host = "unknown"

    print("\n### Running Molecular Dynamics simulation on %s ###" % host)
    if verbose.val:
        print(
            "###================= Simulation Parameters====================="
            "###"
        )
        Parameter.printAll()
        print(
            "###==========================================================="
            "###\n"
        )

    timer = Sire.Qt.QTime()
    timer.start()

    # Setup the system from scratch if no restart file is available
    print("###================Setting up calculation=====================###")
    if not os.path.exists(restart_file.val):

        print("New run. Loading input and creating restart")

        amber = Sire.IO.Amber()

        if os.path.exists(s3file.val):
            (molecules, space) = Sire.Stream.load(s3file.val)
        else:
            (molecules, space) = amber.readCrdTop(crdfile.val, topfile.val)
            Sire.Stream.save((molecules, space), s3file.val)

        system = createSystem(molecules)

        if center_solute.val:
            system = centerSolute(system, space)

        if use_restraints.val:
            system = setupRestraints(system)

        if use_distance_restraints.val:
            restraints = None
            if len(distance_restraints_dict.val) == 0:
                print(
                    "Distance restraints have been activated, but none have "
                    "been specified. Will autogenerate."
                )
                restraints = generateDistanceRestraintsDict(system)
                # Save restraints
                print(
                    "Autogenerated distance restraints values: %s "
                    % distance_restraints_dict
                )
                stream = open("restraints.cfg", "w")
                stream.write(
                    "distance restraints dictionary = %s\n" % restraints
                )
                stream.close()
            system = setupDistanceRestraints(system, restraints=restraints)

        if hydrogen_mass_repartitioning_factor.val > 1.0:
            system = repartitionMasses(
                system, hmassfactor=hydrogen_mass_repartitioning_factor.val
            )

        # Note that this just set the mass to zero which freezes residues in
        # OpenMM but Sire doesn't known that
        if freeze_residues.val:
            system = freezeResidues(system)

        system = setupForcefields(system, space)

        if debug_seed.val != 0:
            print(
                "Setting up the simulation with debugging seed %s"
                % debug_seed.val
            )

        moves = setupMoves(system, debug_seed.val, gpu.val)

        print("Saving restart")
        Sire.Stream.save([system, moves], restart_file.val)
    else:
        system, moves = Sire.Stream.load(restart_file.val)
        move0 = moves.moves()[0]
        integrator = move0.integrator()
        integrator.setDeviceIndex(str(gpu.val))
        move0.setIntegrator(integrator)
        moves = Sire.Move.WeightedMoves()
        moves.add(move0)
        print(
            "Index GPU = %s " % moves.moves()[0].integrator().getDeviceIndex()
        )
        print(
            "Loaded a restart file on which we have performed %d moves."
            % moves.nMoves()
        )
        # Maybe include a runtime error here!
        if minimise.val:
            print(
                "WARNING: You are trying to minimise from a restart! Revise "
                "your config file!"
            )
        if equilibrate.val:
            print(
                "WARNING: You are trying to equilibrate from a restart! "
                "Revise your config file!"
            )

    cycle_start = int(moves.nMoves() / nmoves.val) + 1
    cycle_end = cycle_start + ncycles.val

    if save_coords.val:
        trajectory = setupDCD(system)

    mdmoves = moves.moves()[0]
    integrator = mdmoves.integrator()

    print(
        "###===========================================================###\n"
    )

    energy = computeOpenMMEnergy(topfile.val, crdfile.val, cutoff_dist.val)
    print(f'OpenMM Energy (PME): {energy}\n')

    if minimise.val:
        print(
            "###=======================Minimisation========================###"
        )
        print("Running minimization.")
        if verbose.val:
            print("Energy before the minimization: " + str(system.energy()))
            print("Tolerance for minimization: " + str(minimise_tol.val))
            print(
                "Maximum number of minimization iterations: "
                + str(minimise_max_iter.val)
            )
        integrator.setConstraintType("none")
        system = integrator.minimiseEnergy(
            system, minimise_tol.val, minimise_max_iter.val
        )
        system.mustNowRecalculateFromScratch()
        if verbose.val:
            print("Energy after the minimization: " + str(system.energy()))
            print("Energy minimization done.")
        integrator.setConstraintType(constraint.val)
        print(
            "###==========================================================="
            "###\n",
            flush=True,
        )

    if equilibrate.val:
        print(
            "###======================Equilibration========================###"
        )
        print("Running equilibration.")
        # Here we anneal lambda (To be determined)
        if verbose.val:
            print("Equilibration timestep " + str(equil_timestep.val))
            print(
                "Number of equilibration steps: " + str(equil_iterations.val)
            )
        system = integrator.equilibrateSystem(
            system, equil_timestep.val, equil_iterations.val
        )
        system.mustNowRecalculateFromScratch()
        if verbose.val:
            print("Energy after the equilibration: " + str(system.energy()))
            print("Equilibration done.\n")
        print(
            "###==========================================================="
            "###\n",
            flush=True,
        )

    simtime = nmoves.val * ncycles.val * timestep.val
    print("###=======================somd run============================###")
    print("Starting somd run...")
    print(
        "%s moves %s cycles, %s simulation time"
        % (nmoves.val, ncycles.val, simtime)
    )

    s1 = timer.elapsed() / 1000.0
    for i in range(cycle_start, cycle_end):
        print("\nCycle = ", i, flush=True)
        system = moves.move(system, nmoves.val, True)

        if save_coords.val:
            writeSystemData(system, moves, trajectory, i)

    s2 = timer.elapsed() / 1000.0
    print("Simulation took %d s " % (s2 - s1))

    print("Saving restart")
    Sire.Stream.save([system, moves], restart_file.val)


@resolveParameters
def runFreeNrg():
    """
    Cut-and-paste for FEP runs.
    """

    host = pf.node()

    print(
        '### Running Single Topology Molecular Dynamics Free Energy '
        f'(v{__version__}) on {host} ###'
    )

    if verbose.val:
        print(
            "###================= Simulation Parameters====================="
            "###"
        )
        Parameter.printAll()
        print(
            "###==========================================================="
            "###\n"
        )

    timer = Sire.Qt.QTime()
    timer.start()
    outfile = open(simfile.val, "ab")
    lam_str = "%7.5f" % lambda_val.val
    simtime = nmoves.val * ncycles.val * timestep.val
    # Setup the system from scratch if no restart file is available
    print("###================Setting up calculation=====================###")
    if not os.path.exists(restart_file.val):

        print("New run. Loading input and creating restart")

        print("lambda is %s" % lambda_val.val)

        amber = Sire.IO.Amber()

        if os.path.exists(s3file.val):
            molecules, space = Sire.Stream.load(s3file.val)
        else:
            molecules, space = amber.readCrdTop(crdfile.val, topfile.val)
            Sire.Stream.save((molecules, space), s3file.val)

        system = createSystemFreeEnergy(molecules)

        if center_solute.val:
            system = centerSolute(system, space)

        if use_restraints.val:
            system = setupRestraints(system)

        if use_distance_restraints.val:
            restraints = None
            if len(distance_restraints_dict.val) == 0:
                print(
                    "Distance restraints have been activated, but none have "
                    "been specified. Will autogenerate."
                )
                restraints = generateDistanceRestraintsDict(system)
                # Save restraints
                print(
                    "Autogenerated distance restraints values: %s "
                    % distance_restraints_dict
                )
                stream = open("restraints.cfg", "w")
                stream.write(
                    "distance restraints dictionary = %s\n" % restraints
                )
                stream.close()
            system = setupDistanceRestraints(system, restraints=restraints)

            # import pdb; pdb.set_trace()

        if hydrogen_mass_repartitioning_factor.val > 1.0:
            system = repartitionMasses(
                system, hmassfactor=hydrogen_mass_repartitioning_factor.val
            )

        # Note that this just set the mass to zero which freezes residues in
        # OpenMM but Sire doesn't known that
        if freeze_residues.val:
            system = freezeResidues(system)

        system = setupForceFieldsFreeEnergy(system, space)

        if debug_seed.val != 0:
            print(
                "Setting up the simulation with debugging seed %s"
                % debug_seed.val
            )

        if charge_diff.val != 0:
            print('The difference in charge is', charge_diff.val)
            system = selectWatersForPerturbation(system, charge_diff.val)

        moves = setupMovesFreeEnergy(
            system, debug_seed.val, gpu.val, lambda_val.val
        )

        print("Saving restart")
        Sire.Stream.save([system, moves], restart_file.val)

        print("Setting up sim file. ")

        outfile.write(
            bytes(
                "#This file was generated on " + time.strftime("%c") + "\n",
                "UTF-8",
            )
        )
        outfile.write(
            bytes(
                "#Using the somd command, of the molecular library Sire "
                "version <%s> \n"
                % Sire.__version__,
                "UTF-8",
            )
        )
        outfile.write(
            bytes(
                "#For more information visit: "
                "https://github.com/michellab/Sire\n#\n",
                "UTF-8",
            )
        )
        outfile.write(
            bytes("#General information on simulation parameters:\n", "UTF-8")
        )
        outfile.write(
            bytes(
                "#Simulation used %s moves, %s cycles and %s of simulation "
                "time\n"
                % (nmoves.val, ncycles.val, simtime),
                "UTF-8",
            )
        )
        outfile.write(
            bytes("#Generating lambda is\t\t " + lam_str + "\n", "UTF-8")
        )
        outfile.write(
            bytes(
                "#Alchemical array is\t\t " + str(lambda_array.val) + "\n",
                "UTF-8",
            )
        )
        outfile.write(
            bytes(
                "#Generating temperature is \t" + str(temperature.val) + "\n",
                "UTF-8",
            )
        )
        outfile.write(
            bytes(
                "#Energy was saved every "
                + str(energy_frequency.val)
                + " steps \n#\n#\n",
                "UTF-8",
            )
        )
        outfile.write(
            bytes(
                "# %8s %25s %25s %25s %25s %25s"
                % (
                    "[step]",
                    "[potential kcal/mol]",
                    "[gradient kcal/mol]",
                    "[forward Metropolis]",
                    "[backward Metropolis]",
                    "[u_kl]\n",
                ),
                "UTF-8",
            )
        )

    else:
        system, moves = Sire.Stream.load(restart_file.val)
        move0 = moves.moves()[0]
        integrator = move0.integrator()
        integrator.setDeviceIndex(str(gpu.val))
        move0.setIntegrator(integrator)
        moves = Sire.Move.WeightedMoves()
        moves.add(move0)
        cycle_start = int(moves.nMoves() / nmoves.val)
        cycle_end = cycle_start + ncycles.val
        print(
            "Index GPU = %s " % moves.moves()[0].integrator().getDeviceIndex()
        )
        print(
            "Loaded a restart file on which we have performed %d moves."
            % moves.nMoves()
        )

    cycle_start = int(moves.nMoves() / nmoves.val) + 1

    if cycle_start > maxcycles.val:
        print(
            "Maxinum number of MD cycles reached (%s). If you wish to extend the "
            "simulation increase the value of the parameter maxcycle."
            % maxcycles.val
        )
        sys.exit(-1)

    cycle_end = cycle_start + ncycles.val

    if cycle_end > maxcycles.val:
        cycle_end = maxcycles.val + 1

    outgradients = open("gradients.dat", "a", 1)
    outgradients.write("# lambda_val.val %s\n" % lam_str)

    if save_coords.val:
        trajectory = setupDCD(system)

    mdmoves = moves.moves()[0]
    integrator = mdmoves.integrator()

    print(
        "###===========================================================###\n"
    )

    print(f'Initial energy: {integrator.getPotentialEnergy(system)}')

    energy = computeOpenMMEnergy(topfile.val, crdfile.val, cutoff_dist.val)
    print(f'Raw OpenMM {openmm.__version__} energy '
          f'({cutoff_type}): {energy:.2f} kcal mol-1\n')

    if minimise.val:
        print(
            "###=======================Minimisation========================###"
        )
        print("Running minimization.")
        print(f'Tolerance for minimization: {str(minimise_tol.val)}')
        print('Maximum number of minimization iterations: '
              f'{str(minimise_max_iter.val)}')

        system = integrator.minimiseEnergy(
            system, minimise_tol.val, minimise_max_iter.val)

        system.mustNowRecalculateFromScratch()

        print('Energy after the minimization: '
              f'{integrator.getPotentialEnergy(system)}')
        print("Energy minimization done.")
        print(
            "###==========================================================="
            "###\n"
        )

    if equilibrate.val:
        print(
            "###======================Equilibration========================###"
        )
        print("Running lambda equilibration to lambda=%s." % lambda_val.val)
        # Here we anneal lambda (To be determined)
        if verbose.val:
            print("Equilibration timestep " + str(equil_timestep.val))
            print(
                "Number of equilibration steps: " + str(equil_iterations.val)
            )
        system = integrator.annealSystemToLambda(
            system, equil_timestep.val, equil_iterations.val
        )
        system.mustNowRecalculateFromScratch()
        if verbose.val:
            print(f'Energy after the annealing: {integrator.getPotentialEnergy(system)}')
            print("Lambda annealing done.\n")
        print(
            "###==========================================================="
            "###\n"
        )

    print("###====================somd-freenrg run=======================###")
    print("Starting somd-freenrg run...")
    print(
        "%s moves %s cycles, %s simulation time"
        % (nmoves.val, ncycles.val, simtime)
    )

    softcore_lambda = False
    if minimal_coordinate_saving.val:
        if lambda_val.val == 1.0 or lambda_val.val == 0.0:
            softcore_lambda = False
        else:
            softcore_lambda = True

    grads = {}
    grads[lambda_val.val] = Sire.Maths.AverageAndStddev()
    s1 = timer.elapsed() / 1000.0
    for i in range(cycle_start, cycle_end):
        print("\nCycle = ", i, "\n")
        system = moves.move(system, nmoves.val, True)
        if save_coords.val:
            writeSystemData(system, moves, trajectory, i, softcore_lambda)

        mdmoves = moves.moves()[0]
        integrator = mdmoves.integrator()

        # saving all data
        beg = nmoves.val * (i - 1)
        end = nmoves.val * (i - 1) + nmoves.val
        steps = list(range(beg, end, energy_frequency.val))
        outdata = getAllData(integrator, steps)
        gradients = integrator.getGradients()
        fmt = " ".join(
            ["%8d"]
            + ["%25.8e"]
            + ["%25.8e"]
            + ["%25.8e"]
            + ["%25.8e"]
            + ["%25.15e"] * (len(lambda_array.val))
        )
        np.savetxt(outfile, outdata, fmt=fmt)

        mean_gradient = np.average(gradients)
        outgradients.write("%5d %20.10f\n" % (i, mean_gradient))
        for gradient in gradients:
            # grads[lambda_val.val].accumulate(gradients[i-1])
            grads[lambda_val.val].accumulate(gradient)
        # Save restart
        print("Backing up previous restart")
        cmd = f"cp {restart_file.val} {restart_file.val}.previous"
        os.system(cmd)
        print("Saving new restart")
        Sire.Stream.save([system, moves], restart_file.val)
    s2 = timer.elapsed() / 1000.0
    outgradients.flush()
    outfile.flush()
    outgradients.close()
    outfile.close()
    print("Simulation took %d s " % (s2 - s1))
    print(
        "###===========================================================###\n"
    )

    if os.path.exists("gradients.s3"):
        siregrads = Sire.Stream.load("gradients.s3")
    else:
        siregrads = Sire.Analysis.Gradients()
    siregrads = siregrads + Sire.Analysis.Gradients(grads)

    Sire.Stream.save(siregrads, "gradients.s3")

    if buffered_coords_freq.val > 0:
        system = clearBuffers(system)
        # Necessary to write correct restart
        system.mustNowRecalculateFromScratch()


if __name__ == "__main__":
    runFreeNrg()<|MERGE_RESOLUTION|>--- conflicted
+++ resolved
@@ -462,7 +462,6 @@
             interval,
         )
     else:
-<<<<<<< HEAD
         Trajectory = Sire.Tools.DCDFile.DCDFile(
             dcd_filename,
             system[MGName("all")],
@@ -470,14 +469,6 @@
             timestep.val,
             interval=buffered_coords_freq.val * ncycles_per_snap.val,
         )
-=======
-        if buffered_coords_freq.val == 0:
-            Trajectory = DCDFile(dcd_filename, system[MGName("all")], system.property("space"), timestep.val,
-                                 interval= ncycles_per_snap.val * nmoves.val)
-        else:
-            Trajectory = DCDFile(dcd_filename, system[MGName("all")], system.property("space"), timestep.val,
-                            interval=buffered_coords_freq.val * ncycles_per_snap.val)
->>>>>>> 692e63ae
 
     return Trajectory
 
