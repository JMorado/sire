--- conflicted
+++ resolved
@@ -67,12 +67,7 @@
             LambdaLever_exposer.def( 
                 "addPerturbableMolecule"
                 , addPerturbableMolecule_function_value
-<<<<<<< HEAD
-                , ( bp::arg("molecule"), bp::arg("start_indices") )
-                , bp::release_gil_policy()
-=======
                 , ( bp::arg("molecule"), bp::arg("start_indicies"), bp::arg("map")=SireBase::PropertyMap() )
->>>>>>> f23de21c
                 , "Add info for the passed perturbable OpenMMMolecule, returning\n  its index in the list of perturbable molecules\n" );
         
         }
