
#include "openmmmolecule.h"

#include "SireMol/core.h"
#include "SireMol/moleditor.h"
#include "SireMol/atomelements.h"
#include "SireMol/atomcharges.h"
#include "SireMol/atomcoords.h"
#include "SireMol/atommasses.h"
#include "SireMol/atomproperty.hpp"
#include "SireMol/connectivity.h"
#include "SireMol/bondid.h"
#include "SireMol/bondorder.h"
#include "SireMol/atomvelocities.h"

#include "SireMM/atomljs.h"
#include "SireMM/selectorbond.h"
#include "SireMM/amberparams.h"
#include "SireMM/twoatomfunctions.h"

#include "SireMaths/vector.h"

#include "SireBase/parallel.h"
#include "SireBase/propertylist.h"

#include "SireUnits/units.h"

#include "SireError/errors.h"

#include "tostring.h"

#include <QSet>

#include <QReadWriteLock>

#include <boost/tuple/tuple_comparison.hpp>

#include <QDebug>

using namespace SireOpenMM;
using namespace SireMM;
using namespace SireMol;
using namespace SireBase;

///////
/////// Helper functions
///////

OpenMM::Vec3 to_vec3(const SireMaths::Vector &coords)
{
    const double internal_to_nm = (1 * SireUnits::angstrom).to(SireUnits::nanometer);

    return OpenMM::Vec3(internal_to_nm * coords.x(),
                        internal_to_nm * coords.y(),
                        internal_to_nm * coords.z());
}

OpenMM::Vec3 to_vec3(const SireMol::Velocity3D &vel)
{
    return OpenMM::Vec3(vel.x().to(SireUnits::nanometers_per_ps),
                        vel.y().to(SireUnits::nanometers_per_ps),
                        vel.z().to(SireUnits::nanometers_per_ps));
}

inline qint64 to_pair(qint64 x, qint64 y)
{
    if (y < x)
        return to_pair(y, x);
    else
        return x << 32 | y & 0x00000000FFFFFFFF;
}

////////
//////// Implementation of FieldAtoms
////////

FieldAtoms::FieldAtoms()
{
}

FieldAtoms::FieldAtoms(const Selector<Atom> &atoms,
                       const PropertyMap &map)
{
    const int nats = atoms.count();

    const auto coords_prop = map["coordinates"];
    const auto charge_prop = map["charge"];
    const auto lj_prop = map["LJ"];

    coords = QVector<OpenMM::Vec3>(nats, OpenMM::Vec3(0, 0, 0));
    charges = QVector<double>(nats, 0.0);
    sigmas = QVector<double>(nats, 0.0);
    epsilons = QVector<double>(nats, 0.0);

    auto coords_data = coords.data();
    auto charges_data = charges.data();
    auto sigmas_data = sigmas.data();
    auto epsilons_data = epsilons.data();

    for (int i = 0; i < nats; ++i)
    {
        const auto &atom = atoms(i);

        coords_data[i] = to_vec3(atom.property<SireMaths::Vector>(coords_prop));
        charges_data[i] = atom.property<SireUnits::Dimension::Charge>(charge_prop).to(SireUnits::mod_electron);

        const auto &lj = atom.property<SireMM::LJParameter>(lj_prop);

        const double sig = lj.sigma().to(SireUnits::nanometer);
        const double eps = lj.epsilon().to(SireUnits::kJ_per_mol);
    }
}

FieldAtoms::~FieldAtoms()
{
}

int FieldAtoms::nAtoms() const
{
    return coords.count();
}

int FieldAtoms::count() const
{
    return this->nAtoms();
}

QVector<OpenMM::Vec3> FieldAtoms::getCoords() const
{
    return coords;
}

QVector<double> FieldAtoms::getCharges() const
{
    return charges;
}

QVector<double> FieldAtoms::getSigmas() const
{
    return sigmas;
}

QVector<double> FieldAtoms::getEpsilons() const
{
    return epsilons;
}

void FieldAtoms::append(const FieldAtoms &other)
{
    coords += other.coords;
    charges += other.charges;
    sigmas += other.sigmas;
    epsilons += other.epsilons;
}

FieldAtoms &FieldAtoms::operator+=(const FieldAtoms &other)
{
    this->append(other);
    return *this;
}

////////
//////// Implementation of OpenMMMolecule
////////

OpenMMMolecule::OpenMMMolecule()
{
}

OpenMMMolecule::OpenMMMolecule(const Molecule &mol,
                               const PropertyMap &map)
{
    molinfo = mol.info();
    number = mol.number();

    if (molinfo.nAtoms() == 0)
    {
        // nothing to extract
        molinfo = MoleculeInfo();
        return;
    }

    bool is_perturbable = false;
    bool swap_end_states = false;

    if (mol.hasProperty(map["is_perturbable"]))
    {
        is_perturbable = mol.property(map["is_perturbable"]).asABoolean();

        if (map.specified("swap_end_states"))
        {
            swap_end_states = map["swap_end_states"].value().asABoolean();
        }
    }

    if (is_perturbable)
    {
        ffinfo = mol.property(map["forcefield0"]).asA<MMDetail>();
    }
    else
    {
        ffinfo = mol.property(map["forcefield"]).asA<MMDetail>();
    }

    if (map.specified("constraint"))
    {
        const auto c = map["constraint"].source().toLower().simplified().replace("_", "-");

        if (c == "none")
        {
            constraint_type = CONSTRAIN_NONE;
        }
        else if (c == "h-bonds")
        {
            constraint_type = CONSTRAIN_HBONDS;
        }
        else if (c == "h-bonds-not-perturbed")
        {
            constraint_type = CONSTRAIN_HBONDS | CONSTRAIN_NOT_PERTURBED;
        }
        else if (c == "h-bonds-not-heavy-perturbed")
        {
            constraint_type = CONSTRAIN_HBONDS | CONSTRAIN_NOT_HEAVY_PERTURBED;
        }
        else if (c == "h-bonds-h-angles")
        {
            constraint_type = CONSTRAIN_HBONDS | CONSTRAIN_HANGLES;
        }
        else if (c == "h-bonds-h-angles-not-perturbed")
        {
            constraint_type = CONSTRAIN_HBONDS | CONSTRAIN_HANGLES | CONSTRAIN_NOT_PERTURBED;
        }
        else if (c == "h-bonds-h-angles-not-heavy-perturbed")
        {
            constraint_type = CONSTRAIN_HBONDS | CONSTRAIN_HANGLES | CONSTRAIN_NOT_HEAVY_PERTURBED;
        }
        else if (c == "bonds")
        {
            constraint_type = CONSTRAIN_BONDS;
        }
        else if (c == "bonds-not-perturbed")
        {
            constraint_type = CONSTRAIN_BONDS | CONSTRAIN_NOT_PERTURBED;
        }
        else if (c == "bonds-not-heavy-perturbed")
        {
            constraint_type = CONSTRAIN_BONDS | CONSTRAIN_NOT_HEAVY_PERTURBED;
        }
        else if (c == "bonds-h-angles")
        {
            constraint_type = CONSTRAIN_BONDS | CONSTRAIN_HANGLES;
        }
        else if (c == "bonds-h-angles-not-perturbed")
        {
            constraint_type = CONSTRAIN_BONDS | CONSTRAIN_HANGLES | CONSTRAIN_NOT_PERTURBED;
        }
        else if (c == "bonds-h-angles-not-heavy-perturbed")
        {
            constraint_type = CONSTRAIN_BONDS | CONSTRAIN_HANGLES | CONSTRAIN_NOT_HEAVY_PERTURBED;
        }
        else
        {
            throw SireError::invalid_key(QObject::tr(
                                             "Unrecognised constraint type '%1'. Valid values are "
                                             "'none', 'h-bonds', "
                                             "'h-bonds-not-perturbed', 'h-bonds-not-heavy-perturbed', "
                                             "'h-bonds-h-angles-not-perturbed', 'h-bonds-h-angles-not-heavy-perturbed' "
                                             "'bonds', 'bonds-not-perturbed', 'bonds-not-heavy-perturbed', "
                                             "'bonds-h-angles', 'bonds-h-angles-not-perturbed' or "
                                             "'bonds-h-angles-not-heavy-perturbed'.")
                                             .arg(c),
                                         CODELOC);
        }
    }
    else
    {
        constraint_type = CONSTRAIN_NONE;
    }

    if (map.specified("perturbable_constraint"))
    {
        const auto c = map["perturbable_constraint"].source().toLower().simplified().replace("_", "-");

        if (c == "none")
        {
            perturbable_constraint_type = CONSTRAIN_NONE;
        }
        else if (c == "h-bonds")
        {
            perturbable_constraint_type = CONSTRAIN_HBONDS;
        }
        else if (c == "h-bonds-not-perturbed")
        {
            perturbable_constraint_type = CONSTRAIN_HBONDS | CONSTRAIN_NOT_PERTURBED;
        }
        else if (c == "h-bonds-not-heavy-perturbed")
        {
            perturbable_constraint_type = CONSTRAIN_HBONDS | CONSTRAIN_NOT_HEAVY_PERTURBED;
        }
        else if (c == "h-bonds-h-angles")
        {
            perturbable_constraint_type = CONSTRAIN_HBONDS | CONSTRAIN_HANGLES;
        }
        else if (c == "h-bonds-h-angles-not-perturbed")
        {
            perturbable_constraint_type = CONSTRAIN_HBONDS | CONSTRAIN_HANGLES | CONSTRAIN_NOT_PERTURBED;
        }
        else if (c == "h-bonds-h-angles-not-heavy-perturbed")
        {
            perturbable_constraint_type = CONSTRAIN_HBONDS | CONSTRAIN_HANGLES | CONSTRAIN_NOT_HEAVY_PERTURBED;
        }
        else if (c == "bonds")
        {
            perturbable_constraint_type = CONSTRAIN_BONDS;
        }
        else if (c == "bonds-not-perturbed")
        {
            perturbable_constraint_type = CONSTRAIN_BONDS | CONSTRAIN_NOT_PERTURBED;
        }
        else if (c == "bonds-not-heavy-perturbed")
        {
            perturbable_constraint_type = CONSTRAIN_BONDS | CONSTRAIN_NOT_HEAVY_PERTURBED;
        }
        else if (c == "bonds-h-angles")
        {
            perturbable_constraint_type = CONSTRAIN_BONDS | CONSTRAIN_HANGLES;
        }
        else if (c == "bonds-h-angles-not-perturbed")
        {
            perturbable_constraint_type = CONSTRAIN_BONDS | CONSTRAIN_HANGLES | CONSTRAIN_NOT_PERTURBED;
        }
        else if (c == "bonds-h-angles-not-heavy-perturbed")
        {
            perturbable_constraint_type = CONSTRAIN_BONDS | CONSTRAIN_HANGLES | CONSTRAIN_NOT_HEAVY_PERTURBED;
        }
        else
        {
            throw SireError::invalid_key(QObject::tr(
                                             "Unrecognised perturbable constraint type '%1'. Valid values are "
                                             "'none', 'h-bonds', "
                                             "'h-bonds-not-perturbed', 'h-bonds-not-heavy-perturbed', "
                                             "'h-bonds-h-angles-not-perturbed', 'h-bonds-h-angles-not-heavy-perturbed' "
                                             "'bonds', 'bonds-not-perturbed', 'bonds-not-heavy-perturbed', "
                                             "'bonds-h-angles', 'bonds-h-angles-not-perturbed' or "
                                             "'bonds-h-angles-not-heavy-perturbed'.")
                                             .arg(c),
                                         CODELOC);
        }
    }
    else
    {
        perturbable_constraint_type = constraint_type;
    }

    // extract out the indicies of any field atoms, if there are any.
    // Field atoms are those that only exist via the interaction field
    // they produce (i.e. their potentials are combined into a grid,
    // which affects the energy/forces of other particles that are
    // on that grid)
    const auto field_atom_prop = map["is_field_atom"];

    if (mol.hasProperty(field_atom_prop))
    {
        const auto atms = mol.atoms("atom property is_field_atom == True");

        if (not atms.isEmpty())
            field_atoms.reset(new FieldAtoms(atms, map));
    }

    if (ffinfo.isAmberStyle())
    {
        if (is_perturbable)
        {
            // update the map to find the lambda=0 properties
            // Note that we don't use the coordinates0 or coordinates1
            // properties, because we need to build the molecule from
            // its current coordinates (which should represent the
            // current lambda state)
            QStringList props = {"LJ", "ambertype", "angle", "atomtype",
                                 "bond", "charge",
                                 "dihedral", "element", "forcefield",
                                 "gb_radii", "gb_screening", "improper",
                                 "intrascale", "mass", "name",
                                 "parameters", "treechain"};

            // we can't specialise these globally in case other molecules
            // are not of amber type
            auto map0 = map.addSuffix("0", props);
            auto map1 = map.addSuffix("1", props);

            if (swap_end_states)
            {
                std::swap(map0, map1);
            }

            // save this perturbable map - this will help us set
            // new properties from the results of dynamics, e.g.
            // updating coordinates after minimisation
            perturtable_map = map0;

            bool ignore_perturbations = false;

            if (map.specified("ignore_perturbations"))
            {
                ignore_perturbations = map["ignore_perturbations"].value().asABoolean();
            }

            // extract the parameters in amber format - this should work,
            // as the 'forcefield' property has promised that this is
            // an amber-style molecule
            const auto params = SireMM::AmberParams(mol, map0);

            if (ignore_perturbations)
            {
                const auto params = SireMM::AmberParams(mol, map0);
                this->constructFromAmber(mol, params, params, map0, false);
            }
            else
            {
                const auto params1 = SireMM::AmberParams(mol, map1);

                perturbed.reset(new OpenMMMolecule(*this));
                perturbed->constructFromAmber(mol, params1, params, map1, true);

                this->constructFromAmber(mol, params, params1, map0, true);

                this->alignInternals(map);
            }
        }
        else
        {
            const auto params = SireMM::AmberParams(mol, map);
            this->constructFromAmber(mol, params, params, map, false);
        }
    }
    else
    {
        throw SireError::unsupported(QObject::tr(
                                         "We currently only support creating OpenMM molecules from "
                                         "molecules that have been parameterised using Amber-style "
                                         "forcefields. The molecule %1 has been parameterised using "
                                         "the forcefield %2.")
                                         .arg(mol.toString())
                                         .arg(ffinfo.toString()),
                                     CODELOC);
    }
}

OpenMMMolecule::~OpenMMMolecule()
{
}

bool OpenMMMolecule::operator==(const OpenMMMolecule &other) const
{
    return this == &other;
}

bool OpenMMMolecule::operator!=(const OpenMMMolecule &other) const
{
    return not this->operator==(other);
}

/** The number of non-field atoms */
int OpenMMMolecule::nAtoms() const
{
    return coords.count();
}

/** The number of field atoms */
int OpenMMMolecule::nFieldAtoms() const
{
    if (field_atoms.get() != 0)
        return field_atoms->nAtoms();
    else
        return 0;
}

/** Return the field atoms */
const FieldAtoms &OpenMMMolecule::getFieldAtoms() const
{
    if (field_atoms.get() != 0)
        return *field_atoms;
    else
    {
        static const FieldAtoms empty;
        return empty;
    }
}

bool OpenMMMolecule::isPerturbable() const
{
    return perturbed.get() != 0;
}

bool OpenMMMolecule::isGhostAtom(int atom) const
{
    return from_ghost_idxs.contains(atom) or to_ghost_idxs.contains(atom);
}

bool OpenMMMolecule::hasFieldAtoms() const
{
    if (field_atoms.get() != 0)
        return field_atoms->nAtoms() > 0;
    else
        return false;
}

boost::tuple<int, int, double, double, double> OpenMMMolecule::getException(
    int atom0, int atom1, int start_index, double coul_14_scl, double lj_14_scl) const
{
    double charge = 0.0;
    double sigma = 0.0;
    double epsilon = 0.0;

    if (coul_14_scl != 0 or lj_14_scl != 0)
    {
        if (atom0 < 0 or atom0 >= cljs.count() or atom1 < 0 or atom1 >= cljs.count())
            throw SireError::invalid_index(QObject::tr(
                                               "Cannot get CLJ parameters for atom %1 or atom %2.")
                                               .arg(atom0)
                                               .arg(atom1),
                                           CODELOC);

        const auto &clj0 = cljs.constData()[atom0];
        const auto &clj1 = cljs.constData()[atom1];

        charge = coul_14_scl * boost::get<0>(clj0) * boost::get<0>(clj1);
        sigma = 0.5 * (boost::get<1>(clj0) + boost::get<1>(clj1));
        epsilon = lj_14_scl * std::sqrt(boost::get<2>(clj0) * boost::get<2>(clj1));
    }

    if (this->isPerturbable() and charge == 0 and std::abs(epsilon) < 1e-9)
    {
        // openmm tries to optimise away zero parameters - this is an issue
        // as perturbation requires that we don't remove them!
        // If we don't do this, then we get a
        // "updateParametersInContext: The set of non-excluded exceptions has changed"
        /// exception when we update parameters in context
        sigma = 1e-9;
        epsilon = 1e-9;
    }
    else if (sigma == 0)
    {
        // make sure we never have zero sigma values - this is a null parameter
        sigma = 1;
        epsilon = 0;
    }

    return boost::make_tuple(atom0 + start_index,
                             atom1 + start_index,
                             charge, sigma, epsilon);
}

/** Return closest constraint length to 'length' based on what
 *  we have seen before and the constraint_length_tolerance
 */
double getSharedConstraintLength(double length)
{
    // distance below which constraints are considered to be equal (e.g. to
    // r0 or to another angle - units in nanometers)
    const double constraint_length_tolerance = 0.005;

    // is this close to a O-H bond length of water?
    if (std::abs(length - 0.09572) < constraint_length_tolerance)
    {
        return 0.09572;
    }

    static QVector<double> angle_constraint_lengths;
    static QReadWriteLock l;

    // most of the time we expect a hit, so a read lock is ok
    QReadLocker locker(&l);

    // is this close to any of the existing angle constraints?
    for (const auto &cl : angle_constraint_lengths)
    {
        if (std::abs(cl - length) < constraint_length_tolerance)
        {
            // this is close enough to an existing constraint
            // so we will use that instead
            return cl;
        }
    }

    locker.unlock();

    // ok, we didn't find it - we should append it to the list
    // unless another thread has got here first
    QWriteLocker locker2(&l);

    for (const auto &cl : angle_constraint_lengths)
    {
        if (std::abs(cl - length) < constraint_length_tolerance)
        {
            // this is close enough to an existing constraint
            // so we will use that instead
            return cl;
        }
    }

    // this is a new constraint, so add it to the list
    angle_constraint_lengths.append(length);

    return length;
}

void OpenMMMolecule::constructFromAmber(const Molecule &mol,
                                        const AmberParams &params,
                                        const AmberParams &params1,
                                        const PropertyMap &map,
                                        bool is_perturbable)
{
    const auto &moldata = mol.data();

    if (this->hasFieldAtoms())
    {
        if (this->nFieldAtoms() == molinfo.nAtoms())
        {
            // this is a field molecule, so we don't need to do anything
            return;
        }

        atoms = mol.atoms("atom property is_field_atom == False");
    }
    else
    {
        atoms = mol.atoms();
    }

    const int nats = atoms.count();

    if (nats <= 0)
    {
        return;
    }

    // look up the CGAtomIdx of each atom - this is because we
    // will use AtomIdx for the ordering and atom identifiers,
    // and also we may be skipping some atoms if they are field
    // atoms
    auto idx_to_cgatomidx = QVector<SireMol::CGAtomIdx>(nats);
    auto idx_to_cgatomidx_data = idx_to_cgatomidx.data();

    auto atomidx_to_idx = QVector<int>(molinfo.nAtoms(), 0);
    auto atomidx_to_idx_data = atomidx_to_idx.data();

    if (this->hasFieldAtoms())
    {
        for (int i = 0; i < nats; ++i)
        {
            const auto &atom = atoms(i);
            idx_to_cgatomidx_data[i] = molinfo.cgAtomIdx(atom.index());
            atomidx_to_idx_data[atom.index().value()] = i;
        }
    }
    else
    {
        for (int i = 0; i < nats; ++i)
        {
            idx_to_cgatomidx_data[i] = molinfo.cgAtomIdx(SireMol::AtomIdx(i));
            atomidx_to_idx_data[i] = i;
        }
    }

    // extract the coordinates and convert to OpenMM units
    const auto &c = moldata.property(map["coordinates"]).asA<SireMol::AtomCoords>();

    this->coords = QVector<OpenMM::Vec3>(nats, OpenMM::Vec3(0, 0, 0));
    auto coords_data = this->coords.data();

    for (int i = 0; i < nats; ++i)
    {
        coords_data[i] = to_vec3(c.at(idx_to_cgatomidx_data[i]));
    }

    // extract the velocities and convert to OpenMM units
    const auto vels_prop = map["velocities"];
    vels = QVector<OpenMM::Vec3>(nats, OpenMM::Vec3(0, 0, 0));

    if (moldata.hasProperty(vels_prop))
    {
        const auto &v = moldata.property(vels_prop).asA<SireMol::AtomVelocities>();
        auto vels_data = vels.data();

        for (int i = 0; i < nats; ++i)
        {
            vels_data[i] = to_vec3(v.at(idx_to_cgatomidx_data[i]));
        }
    }

    // extract the masses and convert to OpenMM units
    const auto params_masses = params.masses();

    this->masses = QVector<double>(nats, 0.0);

    auto masses_data = masses.data();

    const auto &elements = params.elements();
    const auto &ambertypes = params.amberTypes();

    bool check_for_h_by_mass = true;

    if (map.specified("check_for_h_by_mass"))
    {
        check_for_h_by_mass = map["check_for_h_by_mass"].value().asABoolean();
    }

    bool check_for_h_by_element = true;

    if (map.specified("check_for_h_by_element"))
    {
        check_for_h_by_element = map["check_for_h_by_element"].value().asABoolean();
    }

    bool check_for_h_by_ambertype = true;

    if (map.specified("check_for_h_by_ambertype"))
    {
        check_for_h_by_ambertype = map["check_for_h_by_ambertype"].value().asABoolean();
    }

    if (is_perturbable)
    {
        const auto params1_masses = params1.masses();

        const auto &elements1 = params1.elements();
        const auto &ambertypes1 = params1.amberTypes();

        for (int i = 0; i < nats; ++i)
        {
            const auto cgatomidx = idx_to_cgatomidx_data[i];

            // use the largest mass of the perturbing atoms
            const double mass0 = params_masses.at(cgatomidx).to(SireUnits::g_per_mol);
            const double mass1 = params1_masses.at(cgatomidx).to(SireUnits::g_per_mol);

            double mass = std::max(mass0, mass1);

            if (mass < 0.05)
            {
                mass = 0.0;
            }

            if (mass < 1)
            {
                // this must be a ghost in both end states?
                light_atoms.insert(i);
            }
            else if (check_for_h_by_mass and (mass < 2.5 or mass1 < 2.5))
            {
                // one of the atoms is H or He
                light_atoms.insert(i);
            }
            else if (check_for_h_by_element and
                     (elements.at(cgatomidx).nProtons() == 1 or
                      elements1.at(cgatomidx).nProtons() == 1))
            {
                // one of the atoms is H
                light_atoms.insert(i);
            }
            else if (check_for_h_by_ambertype and
                     (ambertypes.at(cgatomidx).toLower().startsWith("h") or
                      ambertypes1.at(cgatomidx).toLower().startsWith("h")))
            {
                // one of the atoms has a H? amber type
                light_atoms.insert(i);
            }

            masses_data[i] = mass;
        }
    }
    else
    {
        for (int i = 0; i < nats; ++i)
        {
            double mass = params_masses.at(idx_to_cgatomidx_data[i]).to(SireUnits::g_per_mol);

            if (mass < 0.05)
            {
                mass = 0.0;
            }

            if (mass < 1)
            {
                // this must be a ghost
                light_atoms.insert(i);
            }
            else if (check_for_h_by_mass and mass < 2.5)
            {
                light_atoms.insert(i);
            }
            else if (check_for_h_by_element and elements.at(idx_to_cgatomidx_data[i]).nProtons() == 1)
            {
                light_atoms.insert(i);
            }
            else if (check_for_h_by_ambertype and ambertypes.at(idx_to_cgatomidx_data[i]).toLower().startsWith("h"))
            {
                light_atoms.insert(i);
            }

            masses_data[i] = mass;
        }
    }

    // extract the charges and LJ parameters and convert to OpenMM units
    const auto params_charges = params.charges();
    const auto params_ljs = params.ljs();

    this->cljs = QVector<boost::tuple<double, double, double>>(nats, boost::make_tuple(0.0, 0.0, 0.0));
    auto cljs_data = cljs.data();

    for (int i = 0; i < nats; ++i)
    {
        const auto &cgatomidx = idx_to_cgatomidx_data[i];

        const auto chg = params_charges.at(idx_to_cgatomidx_data[i]).to(SireUnits::mod_electron);
        const auto &lj = params_ljs.at(idx_to_cgatomidx_data[i]);
        double sig = lj.sigma().to(SireUnits::nanometer);
        double eps = lj.epsilon().to(SireUnits::kJ_per_mol);

        if (sig == 0)
        {
            // this must be a null parameter
            // Using eps=0 sig=1 causes instability though (NaN errors)
            // so we will set sig=1e-9. This seems to be more stable
            eps = 0;
            sig = 1e-9;
        }
        else if (std::abs(sig) < 1e-9)
        {
            sig = 1e-9;
        }

        cljs_data[i] = boost::make_tuple(chg, sig, eps);
    }

    this->bond_params.clear();
    this->constraints.clear();
    this->perturbable_constraints.clear();

    // initialise all atoms as being unbonded
    this->unbonded_atoms.reserve(nats);

    for (int i = 0; i < nats; ++i)
    {
        this->unbonded_atoms.insert(atomidx_to_idx_data[i]);
    }

    // now the bonds
    const double bond_k_to_openmm = 2.0 * (SireUnits::kcal_per_mol / (SireUnits::angstrom * SireUnits::angstrom)).to(SireUnits::kJ_per_mol / (SireUnits::nanometer * SireUnits::nanometer));
    const double bond_r0_to_openmm = SireUnits::angstrom.to(SireUnits::nanometer);

    QSet<qint64> constrained_pairs;

    bool include_constrained_energies = true;

    if (map.specified("include_constrained_energies"))
    {
        include_constrained_energies = map["include_constrained_energies"].value().asABoolean();
    }

    bool dynamic_constraints = true;

    if (map.specified("dynamic_constraints"))
    {
        dynamic_constraints = map["dynamic_constraints"].value().asABoolean();
    }

    for (auto it = params.bonds().constBegin();
         it != params.bonds().constEnd();
         ++it)
    {
        const auto bondid = it.key().map(molinfo);
        const auto &bondparam = it.value().first;

        int atom0 = atomidx_to_idx_data[bondid.get<0>().value()];
        int atom1 = atomidx_to_idx_data[bondid.get<1>().value()];

        if (atom0 > atom1)
            std::swap(atom0, atom1);

        const double k = bondparam.k() * bond_k_to_openmm;
        const double r0 = bondparam.r0() * bond_r0_to_openmm;

        if (k != 0)
        {
            this->unbonded_atoms.remove(atom0);
            this->unbonded_atoms.remove(atom1);
        }

        const bool has_light_atom = (light_atoms.contains(atom0) or light_atoms.contains(atom1));
        const bool has_massless_atom = masses_data[atom0] < 0.5 or masses_data[atom1] < 0.5;

        auto this_constraint_type = constraint_type;

        if (is_perturbable)
        {
            this_constraint_type = perturbable_constraint_type;
        }

        bool bond_is_not_constrained = true;

        if ((not has_massless_atom) and ((this_constraint_type & CONSTRAIN_BONDS) or (has_light_atom and (this_constraint_type & CONSTRAIN_HBONDS))))
        {
            bool should_constrain_bond = true;

            double r0_1 = r0;

            if (is_perturbable)
            {
                // we need to see if this bond is being perturbed
                const auto bondparam1 = params1.bonds().value(it.key()).first;

                double k_1 = bondparam1.k() * bond_k_to_openmm;
                r0_1 = bondparam1.r0() * bond_r0_to_openmm;

                if (std::abs(k_1 - k) > 1e-3 or std::abs(r0_1 - r0) > 1e-3)
                {
                    // this is a perturbing bond
                    if (this_constraint_type & CONSTRAIN_NOT_PERTURBED)
                    {
                        // don't constrain a perturbing bond
                        should_constrain_bond = false;
                    }
                    else if ((this_constraint_type & CONSTRAIN_NOT_HEAVY_PERTURBED) and has_light_atom)
                    {
                        // constrain a perturbing bond involving hydrogen
                        should_constrain_bond = true;
                    }
                }
            }

            if (should_constrain_bond)
            {
                if (dynamic_constraints and (std::abs(r0 - r0_1) > 1e-4)) // match to somd1
                {
                    // this is a dynamic constraint that should change with lambda
                    this->perturbable_constraints.append(boost::make_tuple(atom0, atom1, r0, r0_1));
                }
                else
                {
                    // use the r0 for the bond
                    this->constraints.append(boost::make_tuple(atom0, atom1, r0));
                }

                constrained_pairs.insert(to_pair(atom0, atom1));
                bond_is_not_constrained = false;
            }
        }

        if (include_constrained_energies or bond_is_not_constrained)
        {
            this->bond_params.append(boost::make_tuple(atom0, atom1, r0, k));
        }
    }

    // now the angles
    const double angle_k_to_openmm = 2.0 * (SireUnits::kcal_per_mol).to(SireUnits::kJ_per_mol);

    ang_params.clear();

    for (auto it = params.angles().constBegin();
         it != params.angles().constEnd();
         ++it)
    {
        const auto angid = it.key().map(molinfo);
        const auto &angparam = it.value().first;

        int atom0 = atomidx_to_idx_data[angid.get<0>().value()];
        int atom1 = atomidx_to_idx_data[angid.get<1>().value()];
        int atom2 = atomidx_to_idx_data[angid.get<2>().value()];

        if (atom0 > atom2)
            std::swap(atom0, atom2);

        const double k = angparam.k() * angle_k_to_openmm;
        const double theta0 = angparam.theta0(); // already in radians

        const bool is_h_x_h = light_atoms.contains(atom0) and light_atoms.contains(atom2);
        const bool has_light_atom = is_h_x_h or light_atoms.contains(atom1);

        const auto key = to_pair(atom0, atom2);

        bool angle_is_not_constrained = true;

        if (not constrained_pairs.contains(key))
        {
            auto this_constraint_type = constraint_type;

            if (is_perturbable)
            {
                this_constraint_type = perturbable_constraint_type;
            }

            // only include the angle X-y-Z if X-Z are not already constrained
            if ((this_constraint_type & CONSTRAIN_HANGLES) and is_h_x_h)
            {
                bool should_constrain_angle = true;
                double theta0_1 = theta0;

                if (is_perturbable)
                {
                    // we need to see if this angle is being perturbed - if so, then don't constraint
                    auto angparam1 = params1.angles().value(it.key());

                    double k_1 = angparam.k() * angle_k_to_openmm;
                    theta0_1 = angparam.theta0();

                    if (std::abs(k_1 - k) > 1e-3 or std::abs(theta0_1 - theta0) > 1e-3)
                    {
                        // this angle perturbs
                        if (this_constraint_type & CONSTRAIN_NOT_PERTURBED)
                        {
                            // don't constrain a perturbing angle
                            should_constrain_angle = false;
                        }
                        else if ((this_constraint_type & CONSTRAIN_NOT_HEAVY_PERTURBED) and has_light_atom)
                        {
                            // constrain a perturbing angle involving hydrogen
                            should_constrain_angle = true;
                        }
                    }
                }

                if (should_constrain_angle)
                {
                    if (dynamic_constraints and (theta0_1 != theta0))
                    {
                        throw SireError::incomplete_code(QObject::tr(
                                                             "Dynamic constraints for angles are not yet implemented. "
                                                             "Either switch off dynamics constraints, or don't constrain "
                                                             "angles. If you want dynamic angle constraint support to "
                                                             "be added to sire then please raise a feature request issue "
                                                             "following the instructions at https://sire.openbiosim.org"),
                                                         CODELOC);
                    }

                    const auto delta = coords[atom2] - coords[atom0];
                    auto constraint_length = std::sqrt((delta[0] * delta[0]) +
                                                       (delta[1] * delta[1]) +
                                                       (delta[2] * delta[2]));

                    // we can speed up OpenMM by making sure that constraints are
                    // equal if they operate on similar molecules (e.g. all water
                    // constraints are the same. We will check for this if this is
                    // a non-perturbable small molecule
                    if (mol.nAtoms() < 10 and not is_perturbable)
                    {
                        constraint_length = getSharedConstraintLength(constraint_length);
                    }

                    constraints.append(boost::make_tuple(atom0, atom2,
                                                         constraint_length));
                    constrained_pairs.insert(key);
                    angle_is_not_constrained = false;
                }
            }
        }
        else
            angle_is_not_constrained = false;

        if (include_constrained_energies or angle_is_not_constrained)
            ang_params.append(boost::make_tuple(atom0, atom1, atom2,
                                                theta0, k));
    }

    // now the dihedrals
    const double dihedral_k_to_openmm = (SireUnits::kcal_per_mol).to(SireUnits::kJ_per_mol);

    dih_params.clear();

    for (auto it = params.dihedrals().constBegin();
         it != params.dihedrals().constEnd();
         ++it)
    {
        const auto dihid = it.key().map(molinfo);
        const auto &dihparam = it.value().first;

        int atom0 = atomidx_to_idx_data[dihid.get<0>().value()];
        int atom1 = atomidx_to_idx_data[dihid.get<1>().value()];
        int atom2 = atomidx_to_idx_data[dihid.get<2>().value()];
        int atom3 = atomidx_to_idx_data[dihid.get<3>().value()];

        if (atom0 > atom3)
        {
            std::swap(atom0, atom3);
            std::swap(atom1, atom2);
        }

        for (const auto &term : dihparam.terms())
        {
            const double v = term.k() * dihedral_k_to_openmm;
            const double phase = term.phase();                      // already in radians
            const int periodicity = std::round(term.periodicity()); // this is just an integer

            if (periodicity > 0)
            {
                dih_params.append(boost::make_tuple(atom0, atom1,
                                                    atom2, atom3,
                                                    periodicity, phase, v));
            }
            else if (periodicity == 0 and v == 0)
            {
                // this is a null dihedral, e.g. for perturbation. Make sure
                // that the periodicity is 1, else otherwise openmm will complain
                dih_params.append(boost::make_tuple(atom0, atom1,
                                                    atom2, atom3,
                                                    1, phase, v));
            }
            else
            {
                qWarning() << "IGNORING DIHEDRAL WITH WEIRD PERIODICITY" << dihparam.toString();
            }
        }
    }

    // now the impropers
    for (auto it = params.impropers().constBegin();
         it != params.impropers().constEnd();
         ++it)
    {
        const auto impid = it.key().map(molinfo);
        const auto &impparam = it.value().first;

        const int atom0 = atomidx_to_idx_data[impid.get<0>().value()];
        const int atom1 = atomidx_to_idx_data[impid.get<1>().value()];
        const int atom2 = atomidx_to_idx_data[impid.get<2>().value()];
        const int atom3 = atomidx_to_idx_data[impid.get<3>().value()];

        for (const auto &term : impparam.terms())
        {
            const double v = term.k() * dihedral_k_to_openmm;
            const double phase = term.phase();                      // already in radians
            const int periodicity = std::round(term.periodicity()); // this is just an integer

            if (periodicity > 0)
            {
                dih_params.append(boost::make_tuple(atom0, atom1,
                                                    atom2, atom3,
                                                    periodicity, phase, v));
            }
            else if (periodicity == 0 and v == 0)
            {
                // this is a null dihedral, e.g. for perturbation. Make sure
                // that the periodicity is 1, else otherwise openmm will complain
                dih_params.append(boost::make_tuple(atom0, atom1,
                                                    atom2, atom3,
                                                    1, phase, v));
            }
            else
            {
                qWarning() << "IGNORING IMPROPER WITH WEIRD PERIODICITY" << impparam.toString();
            }
        }
    }

    this->buildExceptions(mol, atomidx_to_idx, constrained_pairs, map);
}

bool is_ghost(const boost::tuple<double, double, double> &clj)
{
    return boost::get<0>(clj) == 0 and (boost::get<1>(clj) == 0 or boost::get<2>(clj) == 0);
}

bool is_ghost_charge(const boost::tuple<double, double, double> &clj)
{
    return boost::get<0>(clj) == 0;
}

bool is_ghost_lj(const boost::tuple<double, double, double> &clj)
{
    return boost::get<1>(clj) == 0 or boost::get<2>(clj) == 0;
}

/** Go through all of the internals and compare them to the perturbed
 *  state. Ensure that there is a one-to-one mapping, with them all
 *  in the same order. Any that are missing are added as nulls in
 *  the correct end state.
 */
void OpenMMMolecule::alignInternals(const PropertyMap &map)
{
    // first go through an see which atoms are ghosts
    // While we do this, set the alpha values for the
    // reference and perturbed molecules
    if (cljs.count() != perturbed->cljs.count())
        throw SireError::incompatible_error(QObject::tr(
                                                "Different number of CLJ parameters between the reference "
                                                "(%1) and perturbed (%2) states.")
                                                .arg(cljs.count())
                                                .arg(perturbed->cljs.count()),
                                            CODELOC);

    this->alphas = QVector<double>(cljs.count(), 0.0);
    this->kappas = QVector<double>(cljs.count(), 0.0);
    this->perturbed->alphas = this->alphas;
    this->perturbed->kappas = this->kappas;

    for (int i = 0; i < cljs.count(); ++i)
    {
        const auto &clj0 = cljs.at(i);
        const auto &clj1 = perturbed->cljs.at(i);

        if (clj0 != clj1)
        {
            if (is_ghost(clj0))
            {
                from_ghost_idxs.insert(i);

                // alpha is 1 for the reference state for ghost atoms
                // (and will be 0 for the perturbed state)
                this->alphas[i] = 1.0;

                // kappa is 1 for both end states for ghost atoms
                this->kappas[i] = 1.0;
                this->perturbed->kappas[i] = 1.0;
            }
            else if (is_ghost(clj1))
            {
                to_ghost_idxs.insert(i);

                // alpha is 1 for the perturbed state for ghost atoms
                // (and will be 0 for the reference state)
                this->perturbed->alphas[i] = 1.0;

                // kappa is 1 for both end states for ghost atoms
                this->kappas[i] = 1.0;
                this->perturbed->kappas[i] = 1.0;
            }
        }
    }

    QVector<boost::tuple<int, int, double, double>> bond_params_1;
    bond_params_1.reserve(bond_params.count());

    QVector<bool> found_index_0(bond_params.count(), false);
    QVector<bool> found_index_1(perturbed->bond_params.count(), false);

    for (int i = 0; i < bond_params.count(); ++i)
    {
        const auto &bond0 = bond_params.at(i);

        int atom0 = boost::get<0>(bond0);
        int atom1 = boost::get<1>(bond0);

        bool found = false;

        for (int j = 0; j < perturbed->bond_params.count(); ++j)
        {
            if (not found_index_1[j])
            {
                const auto &bond1 = perturbed->bond_params.at(j);

                if (boost::get<0>(bond1) == atom0 and boost::get<1>(bond1) == atom1)
                {
                    // we have found the matching bond!
                    bond_params_1.append(bond1);
                    found_index_0[i] = true;
                    found_index_1[j] = true;
                    found = true;
                    break;
                }
            }
        }

        if (not found)
        {
            // add a null bond with the same r0, but null k
            found_index_0[i] = true;
            bond_params_1.append(boost::tuple<int, int, double, double>(atom0, atom1, boost::get<2>(bond0), 0.0));
        }
    }

    for (int j = 0; j < perturbed->bond_params.count(); ++j)
    {
        if (not found_index_1[j])
        {
            // need to add a bond missing in the reference state
            const auto &bond1 = perturbed->bond_params.at(j);

            int atom0 = boost::get<0>(bond1);
            int atom1 = boost::get<1>(bond1);

            // add a null bond with the same r0, but null k
            bond_params.append(boost::tuple<int, int, double, double>(atom0, atom1, boost::get<2>(bond1), 0.0));
            bond_params_1.append(bond1);

            found_index_1[j] = true;

            unbonded_atoms.remove(atom0);
            unbonded_atoms.remove(atom1);
        }
    }

    // all of found_index_0 and found_index_1 should be true...
    if (found_index_0.indexOf(false) != -1 or found_index_1.indexOf(false) != -1)
    {
        throw SireError::program_bug(QObject::tr(
                                         "Failed to align the bonds!"),
                                     CODELOC);
    }

    perturbed->bond_params = bond_params_1;

    QVector<boost::tuple<int, int, int, double, double>> ang_params_1;
    ang_params_1.reserve(ang_params.count());

    found_index_0 = QVector<bool>(ang_params.count(), false);
    found_index_1 = QVector<bool>(perturbed->ang_params.count(), false);

    for (int i = 0; i < ang_params.count(); ++i)
    {
        const auto &ang0 = ang_params.at(i);

        int atom0 = boost::get<0>(ang0);
        int atom1 = boost::get<1>(ang0);
        int atom2 = boost::get<2>(ang0);

        bool found = false;

        for (int j = 0; j < perturbed->ang_params.count(); ++j)
        {
            if (not found_index_1[j])
            {
                const auto &ang1 = perturbed->ang_params.at(j);

                if (boost::get<0>(ang1) == atom0 and boost::get<1>(ang1) == atom1 and boost::get<2>(ang1) == atom2)
                {
                    // we have found the matching angle!
                    ang_params_1.append(ang1);
                    found_index_0[i] = true;
                    found_index_1[j] = true;
                    found = true;
                    break;
                }
            }
        }

        if (not found)
        {
            // add a null angle with the same theta0, but null k
            found_index_0[i] = true;
            ang_params_1.append(boost::tuple<int, int, int, double, double>(atom0, atom1, atom2, boost::get<3>(ang0), 0.0));
        }
    }

    for (int j = 0; j < perturbed->ang_params.count(); ++j)
    {
        if (not found_index_1[j])
        {
            // need to add a bond missing in the reference state
            const auto &ang1 = perturbed->ang_params.at(j);

            int atom0 = boost::get<0>(ang1);
            int atom1 = boost::get<1>(ang1);
            int atom2 = boost::get<2>(ang1);

            // add a null angle with the same theta0, but null k
            ang_params.append(boost::tuple<int, int, int, double, double>(atom0, atom1, atom2, boost::get<3>(ang1), 0.0));
            ang_params_1.append(ang1);

            found_index_1[j] = true;
        }
    }

    // all of found_index_0 and found_index_1 should be true...
    if (found_index_0.indexOf(false) != -1 or found_index_1.indexOf(false) != -1)
    {
        throw SireError::program_bug(QObject::tr(
                                         "Failed to align the angles!"),
                                     CODELOC);
    }

    perturbed->ang_params = ang_params_1;

    QVector<boost::tuple<int, int, int, int, int, double, double>> dih_params_1;
    dih_params_1.reserve(dih_params.count());

    found_index_0 = QVector<bool>(dih_params.count(), false);
    found_index_1 = QVector<bool>(perturbed->dih_params.count(), false);

    for (int i = 0; i < dih_params.count(); ++i)
    {
        const auto &dih0 = dih_params.at(i);

        int atom0 = boost::get<0>(dih0);
        int atom1 = boost::get<1>(dih0);
        int atom2 = boost::get<2>(dih0);
        int atom3 = boost::get<3>(dih0);

        bool found = false;

        for (int j = 0; j < perturbed->dih_params.count(); ++j)
        {
            if (not found_index_1[j])
            {
                const auto &dih1 = perturbed->dih_params.at(j);

                // we need to match all of the atoms AND the periodicity
                if (boost::get<0>(dih1) == atom0 and boost::get<1>(dih1) == atom1 and
                    boost::get<2>(dih1) == atom2 and boost::get<3>(dih1) == atom3 and
                    boost::get<4>(dih0) == boost::get<4>(dih1))
                {
                    // we have found the matching torsion!
                    dih_params_1.append(dih1);
                    found_index_0[i] = true;
                    found_index_1[j] = true;
                    found = true;
                    break;
                }
            }
        }

        if (not found)
        {
            // add a null dihedral with the same periodicity and phase, but null k
            dih_params_1.append(boost::tuple<int, int, int, int, int, double, double>(atom0, atom1, atom2, atom3, boost::get<4>(dih0), boost::get<5>(dih0), 0.0));
            found_index_0[i] = true;
        }
    }

    for (int j = 0; j < perturbed->dih_params.count(); ++j)
    {
        if (not found_index_1[j])
        {
            // need to add a dihedral missing in the reference state
            const auto &dih1 = perturbed->dih_params.at(j);

            int atom0 = boost::get<0>(dih1);
            int atom1 = boost::get<1>(dih1);
            int atom2 = boost::get<2>(dih1);
            int atom3 = boost::get<3>(dih1);

            // add a null dihedral with the same periodicity and phase, but null k
            dih_params.append(boost::tuple<int, int, int, int, int, double, double>(atom0, atom1, atom2, atom3, boost::get<4>(dih1), boost::get<5>(dih1), 0.0));
            dih_params_1.append(dih1);
            found_index_1[j] = true;
        }
    }

    // all of found_index_0 and found_index_1 should be true...
    if (found_index_0.indexOf(false) != -1 or found_index_1.indexOf(false) != -1)
    {
        throw SireError::program_bug(QObject::tr(
                                         "Failed to align the dihedrals!"),
                                     CODELOC);
    }

    perturbed->dih_params = dih_params_1;

    // now align all of the exceptions - this should allow the bonding
    // to change during the perturbation
    QVector<boost::tuple<int, int, double, double>> exception_params_1;
    exception_params_1.reserve(exception_params.count());

    found_index_0 = QVector<bool>(exception_params.count(), false);
    found_index_1 = QVector<bool>(perturbed->exception_params.count(), false);

    for (int i = 0; i < exception_params.count(); ++i)
    {
        const auto &ex0 = exception_params.at(i);

        int atom0 = boost::get<0>(ex0);
        int atom1 = boost::get<1>(ex0);

        bool found = false;

        for (int j = 0; j < perturbed->exception_params.count(); ++j)
        {
            const auto &ex1 = perturbed->exception_params.at(j);

            if (boost::get<0>(ex1) == atom0 and boost::get<1>(ex1) == atom1)
            {
                // we have found the matching exception!
                exception_params_1.append(ex1);
                found_index_0[i] = true;
                found_index_1[j] = true;
                found = true;
                break;
            }
        }

        if (not found)
        {
            // add a null exception with the same scale factors
            exception_params_1.append(boost::tuple<int, int, double, double>(atom0, atom1, 1.0, 1.0));
            found_index_0[i] = true;
        }
    }

    for (int j = 0; j < perturbed->exception_params.count(); ++j)
    {
        if (not found_index_1[j])
        {
            // need to add an exception missing in the reference state
            const auto &ex1 = perturbed->exception_params.at(j);

            int atom0 = boost::get<0>(ex1);
            int atom1 = boost::get<1>(ex1);

            // add a null exception
            exception_params.append(boost::tuple<int, int, double, double>(atom0, atom1, 1.0, 1.0));
            exception_params_1.append(ex1);
            found_index_1[j] = true;
        }
    }

    // all of found_index_0 and found_index_1 should be true...
    if (found_index_0.indexOf(false) != -1 or found_index_1.indexOf(false) != -1)
    {
        throw SireError::program_bug(QObject::tr(
                                         "Failed to align the exceptions!"),
                                     CODELOC);
    }

    perturbed->exception_params = exception_params_1;

    if (exception_params.count() != perturbed->exception_params.count())
    {
        throw SireError::program_bug(QObject::tr(
                                         "Different number of exceptions between the reference "
                                         "(%1) and perturbed (%2) states.")
                                         .arg(exception_params.count())
                                         .arg(perturbed->exception_params.count()),
                                     CODELOC);
    }
}

/** Internal function that builds all of the exceptions for all of the
    atoms in the molecule
*/
void OpenMMMolecule::buildExceptions(const Molecule &mol,
                                     const QVector<int> &atomidx_to_idx,
                                     QSet<qint64> &constrained_pairs,
                                     const PropertyMap &map)
{
    // we will build the complete exception list, and will not rely
    // on this list being built by an OpenMM forcefield. This is because
    // we need to allow this set to morph
    exception_params.clear();

    // save memory
    if (unbonded_atoms.isEmpty())
        unbonded_atoms = QSet<qint32>();

    const int nats = this->cljs.count();

    const auto &nbpairs = mol.property(map["intrascale"]).asA<CLJNBPairs>();

    const int ncgs = mol.nCutGroups();

    auto add_exception = [&](const AtomIdx &atom0, const AtomIdx &atom1,
                             double cscl, double ljscl)
    {
        if (cscl != 1 or ljscl != 1)
        {
            const int i = atomidx_to_idx[atom0.value()];
            const int j = atomidx_to_idx[atom1.value()];

            exception_params.append(boost::make_tuple(i, j, cscl, ljscl));

            if (cscl == 0 and ljscl == 0)
            {
                // are any of these atoms unbonded? If so, then
                // we will need to add a constraint to hold them
                // in place
                if (unbonded_atoms.contains(i) or unbonded_atoms.contains(j))
                {
                    if (not constrained_pairs.contains(to_pair(i, j)))
                    {
                        const auto delta = coords[j] - coords[i];
                        const auto length = std::sqrt((delta[0] * delta[0]) +
                                                      (delta[1] * delta[1]) +
                                                      (delta[2] * delta[2]));
                        constraints.append(boost::make_tuple(i, j, getSharedConstraintLength(length)));
                        constrained_pairs.insert(to_pair(i, j));
                    }
                }
            }
        }
    };

    // loop over all pairs of CutGroups and get the NB scale factors
    if (ncgs == 1)
    {
        if (nats == 1)
        {
            // nothing to do :-)
        }
        else if (nats == 2)
        {
            // two atoms must be excluded
            exception_params.append(boost::make_tuple(0, 1, 0.0, 0.0));

            if (unbonded_atoms.contains(0) or unbonded_atoms.contains(1))
            {
                // these atoms are not bonded - we need to add a constraint
                // to keep them in place
                const auto delta = coords[1] - coords[0];
                const auto length = std::sqrt((delta[0] * delta[0]) +
                                              (delta[1] * delta[1]) +
                                              (delta[2] * delta[2]));
                constraints.append(boost::make_tuple(0, 1, getSharedConstraintLength(length)));
                constrained_pairs.insert(to_pair(0, 1));
            }
        }
        else if (nats == 3)
        {
            // three atoms must be excluded
            exception_params.append(boost::make_tuple(0, 1, 0.0, 0.0));
            exception_params.append(boost::make_tuple(1, 2, 0.0, 0.0));
            exception_params.append(boost::make_tuple(0, 2, 0.0, 0.0));

            if (unbonded_atoms.contains(0) or unbonded_atoms.contains(1) or unbonded_atoms.contains(2))
            {
                // these atoms are not bonded - we need to add a constraint
                // to keep them in place
                auto delta = coords[1] - coords[0];
                auto length = std::sqrt((delta[0] * delta[0]) +
                                        (delta[1] * delta[1]) +
                                        (delta[2] * delta[2]));
                constraints.append(boost::make_tuple(0, 1, getSharedConstraintLength(length)));
                constrained_pairs.insert(to_pair(0, 1));

                delta = coords[2] - coords[0];
                length = std::sqrt((delta[0] * delta[0]) +
                                   (delta[1] * delta[1]) +
                                   (delta[2] * delta[2]));
                constraints.append(boost::make_tuple(0, 2, getSharedConstraintLength(length)));
                constrained_pairs.insert(to_pair(0, 2));

                delta = coords[2] - coords[1];
                length = std::sqrt((delta[0] * delta[0]) +
                                   (delta[1] * delta[1]) +
                                   (delta[2] * delta[2]));
                constraints.append(boost::make_tuple(1, 2, getSharedConstraintLength(length)));
                constrained_pairs.insert(to_pair(1, 2));
            }
        }
        else
        {
            // we only need to worry about ourselves
            const auto &cgpairs = nbpairs.get(CGIdx(0), CGIdx(0));

            if (cgpairs.isEmpty())
            {
                // all of the pairs have the same value (surprising!)
                const auto &cljscl = cgpairs.defaultValue();

                if (cljscl.coulomb() != 1 or cljscl.lj() != 1)
                {
                    for (int i = 0; i < nats - 1; ++i)
                    {
                        for (int j = i + 1; j < nats; ++j)
                        {
                            add_exception(AtomIdx(i), AtomIdx(j),
                                          cljscl.coulomb(), cljscl.lj());
                        }
                    }
                }
            }
            else
            {
                // the pairs have different values, so add these in
                for (int i = 0; i < nats - 1; ++i)
                {
                    for (int j = i + 1; j < nats; ++j)
                    {
                        const auto &scl = cgpairs.get(i, j);

                        if (scl.coulomb() != 1 or scl.lj() != 1)
                        {
                            add_exception(AtomIdx(i), AtomIdx(j),
                                          scl.coulomb(), scl.lj());
                        }
                    }
                }
            }
        }
    }
    else
    {
        const auto &molinfo = mol.data().info();

        // do all individual cutgroups
        for (int icg = 0; icg < ncgs; ++icg)
        {
            const int i_nats = molinfo.nAtoms(CGIdx(icg));

            const auto &cgpairs = nbpairs.get(CGIdx(icg), CGIdx(icg));

            if (cgpairs.isEmpty())
            {
                const auto &scl = cgpairs.defaultValue();

                if (scl.coulomb() != 1 or scl.lj() != 1)
                {
                    // all of the pairs are excluded for all atoms
                    for (int i = 0; i < i_nats - 1; ++i)
                    {
                        for (int j = i + 1; j < i_nats; ++j)
                        {
                            add_exception(molinfo.atomIdx(CGAtomIdx(CGIdx(icg), Index(i))),
                                          molinfo.atomIdx(CGAtomIdx(CGIdx(icg), Index(j))),
                                          scl.coulomb(), scl.lj());
                        }
                    }
                }
            }
            else
            {
                // all of the pairs are excluded for all atoms
                for (int i = 0; i < i_nats - 1; ++i)
                {
                    for (int j = i + 1; j < i_nats; ++j)
                    {
                        const auto &scl = cgpairs.get(i, j);

                        if (scl.coulomb() != 1 or scl.lj() != 1)
                        {
                            add_exception(molinfo.atomIdx(CGAtomIdx(CGIdx(icg), Index(i))),
                                          molinfo.atomIdx(CGAtomIdx(CGIdx(icg), Index(j))),
                                          scl.coulomb(), scl.lj());
                        }
                    }
                }
            }
        }

        // do all cutgroup pairs
        for (int icg = 0; icg < ncgs - 1; ++icg)
        {
            const int i_nats = molinfo.nAtoms(CGIdx(icg));

            for (int jcg = icg + 1; jcg < ncgs; ++jcg)
            {
                const int j_nats = molinfo.nAtoms(CGIdx(jcg));

                const auto &cgpairs = nbpairs.get(CGIdx(icg), CGIdx(jcg));

                if (cgpairs.isEmpty())
                {
                    const auto &scl = cgpairs.defaultValue();

                    if (scl.coulomb() != 1 or scl.lj() != 1)
                    {
                        // all of the pairs are excluded for all atoms
                        for (int i = 0; i < i_nats; ++i)
                        {
                            for (int j = 0; j < j_nats; ++j)
                            {
                                add_exception(molinfo.atomIdx(CGAtomIdx(CGIdx(icg), Index(i))),
                                              molinfo.atomIdx(CGAtomIdx(CGIdx(jcg), Index(j))),
                                              scl.coulomb(), scl.lj());
                            }
                        }
                    }
                }
                else
                {
                    // all of the pairs are excluded for all atoms
                    for (int i = 0; i < i_nats; ++i)
                    {
                        for (int j = 0; j < j_nats; ++j)
                        {
                            const auto &scl = cgpairs.get(i, j);

                            if (scl.coulomb() != 1 or scl.lj() != 1)
                            {
                                add_exception(molinfo.atomIdx(CGAtomIdx(CGIdx(icg), Index(i))),
                                              molinfo.atomIdx(CGAtomIdx(CGIdx(jcg), Index(j))),
                                              scl.coulomb(), scl.lj());
                            }
                        }
                    }
                }
            }
        }
    }
}

void OpenMMMolecule::copyInCoordsAndVelocities(OpenMM::Vec3 *c, OpenMM::Vec3 *v) const
{
    const auto *coords_data = coords.constData();

    if (c != 0 and coords_data != 0)
    {
        const int nats = coords.count();

        for (int i = 0; i < nats; ++i)
        {
            *c = coords_data[i];
            c += 1;
        }
    }

    const auto *vels_data = vels.constData();

    if (v != 0 and vels_data != 0)
    {
        const int nats = vels.count();

        for (int i = 0; i < nats; ++i)
        {
            *v = vels_data[i];
            v += 1;
        }
    }
}

/** Return the alpha parameters of all atoms in atom order for
 *  this molecule
 */
QVector<double> OpenMMMolecule::getAlphas() const
{
    return this->alphas;
}

/** Return the kappa parameters for all atoms in atom order for
 *  this molecule
 */
QVector<double> OpenMMMolecule::getKappas() const
{
    return this->kappas;
}

/** Return all of the atom charges in atom order for this molecule */
QVector<double> OpenMMMolecule::getCharges() const
{
    const int natoms = this->cljs.count();

    QVector<double> charges(natoms);

    auto charges_data = charges.data();
    const auto cljs_data = this->cljs.constData();

    for (int i = 0; i < natoms; ++i)
    {
        charges_data[i] = boost::get<0>(cljs_data[i]);
    }

    return charges;
}

/** Return all of the LJ sigma parameters in atom order for this molecule */
QVector<double> OpenMMMolecule::getSigmas() const
{
    const int natoms = this->cljs.count();

    QVector<double> sigmas(natoms);

    auto sigmas_data = sigmas.data();
    const auto cljs_data = this->cljs.constData();

    for (int i = 0; i < natoms; ++i)
    {
        sigmas_data[i] = boost::get<1>(cljs_data[i]);
    }

    return sigmas;
}

/** Return all of the LJ epsilon parameters in atom order for this molecule */
QVector<double> OpenMMMolecule::getEpsilons() const
{
    const int natoms = this->cljs.count();

    QVector<double> epsilons(natoms);

    auto epsilons_data = epsilons.data();
    const auto cljs_data = this->cljs.constData();

    for (int i = 0; i < natoms; ++i)
    {
        epsilons_data[i] = boost::get<2>(cljs_data[i]);
    }

    return epsilons;
}

/** Return all of the bond k parameters in bond order for this molecule */
QVector<double> OpenMMMolecule::getBondKs() const
{
    const int nbonds = this->bond_params.count();

    QVector<double> bond_ks(nbonds);

    auto bond_ks_data = bond_ks.data();
    const auto bond_params_data = this->bond_params.constData();

    for (int i = 0; i < nbonds; ++i)
    {
        bond_ks_data[i] = boost::get<3>(bond_params_data[i]);
    }

    return bond_ks;
}

/** Return all of the bond length parameters in bond order for this molecule */
QVector<double> OpenMMMolecule::getBondLengths() const
{
    const int nbonds = this->bond_params.count();

    QVector<double> bond_lengths(nbonds);

    auto bond_lengths_data = bond_lengths.data();
    const auto bond_params_data = this->bond_params.constData();

    for (int i = 0; i < nbonds; ++i)
    {
        bond_lengths_data[i] = boost::get<2>(bond_params_data[i]);
    }

    return bond_lengths;
}

/** Return all of the angle K parameters in angle order for this molecule */
QVector<double> OpenMMMolecule::getAngleKs() const
{
    const int nangs = this->ang_params.count();

    QVector<double> ang_ks(nangs);

    auto ang_ks_data = ang_ks.data();
    const auto ang_params_data = this->ang_params.constData();

    for (int i = 0; i < nangs; ++i)
    {
        ang_ks_data[i] = boost::get<4>(ang_params_data[i]);
    }

    return ang_ks;
}

/** Return all of the angle size parameters in angle order for this molecule */
QVector<double> OpenMMMolecule::getAngleSizes() const
{
    const int nangs = this->ang_params.count();

    QVector<double> ang_sizes(nangs);

    auto ang_sizes_data = ang_sizes.data();
    const auto ang_params_data = this->ang_params.constData();

    for (int i = 0; i < nangs; ++i)
    {
        ang_sizes_data[i] = boost::get<3>(ang_params_data[i]);
    }

    return ang_sizes;
}

/** Return all of the dihedral torsion periodicities in dihedral order
 *  for this molecule
 */
QVector<qint8> OpenMMMolecule::getTorsionPeriodicities() const
{
    const int ndihs = this->dih_params.count();

    QVector<qint8> dih_periodicities(ndihs);

    auto dih_periodicities_data = dih_periodicities.data();
    const auto dih_params_data = this->dih_params.constData();

    for (int i = 0; i < ndihs; ++i)
    {
        dih_periodicities_data[i] = boost::get<4>(dih_params_data[i]);
    }

    return dih_periodicities;
}

/** Return all of the torsion phase parameters for all of the dihedrals
 *  in dihedral order for this molecule
 */
QVector<double> OpenMMMolecule::getTorsionPhases() const
{
    const int ndihs = this->dih_params.count();

    QVector<double> dih_phases(ndihs);

    auto dih_phases_data = dih_phases.data();
    const auto dih_params_data = this->dih_params.constData();

    for (int i = 0; i < ndihs; ++i)
    {
        dih_phases_data[i] = boost::get<5>(dih_params_data[i]);
    }

    return dih_phases;
}

/** Return all of the torsion K values for all of the dihedrals in
 *  dihedral order for this molecule
 */
QVector<double> OpenMMMolecule::getTorsionKs() const
{
    const int ndihs = this->dih_params.count();

    QVector<double> dih_ks(ndihs);

    auto dih_ks_data = dih_ks.data();
    const auto dih_params_data = this->dih_params.constData();

    for (int i = 0; i < ndihs; ++i)
    {
        dih_ks_data[i] = boost::get<6>(dih_params_data[i]);
    }

    return dih_ks;
}

/** Return the atom indexes of the atoms in the exceptions, in
 *  exception order for this molecule
 */
QVector<boost::tuple<qint32, qint32>> OpenMMMolecule::getExceptionAtoms() const
{
    const int nexceptions = this->exception_params.count();

    QVector<boost::tuple<qint32, qint32>> exception_atoms(nexceptions);

    auto exception_atoms_data = exception_atoms.data();
    const auto exception_params_data = this->exception_params.constData();

    for (int i = 0; i < nexceptions; ++i)
    {
        exception_atoms_data[i] = std::make_pair(boost::get<0>(exception_params_data[i]),
                                                 boost::get<1>(exception_params_data[i]));
    }

    return exception_atoms;
}

/** Return all of the coulomb intramolecular scale factors (nbscl)
 *  in exception order for this molecule
 */
QVector<double> OpenMMMolecule::getChargeScales() const
{
    const int nexceptions = this->exception_params.count();

    QVector<double> charge_scales(nexceptions);

    auto charge_scales_data = charge_scales.data();
    const auto exception_params_data = this->exception_params.constData();

    for (int i = 0; i < nexceptions; ++i)
    {
        charge_scales_data[i] = boost::get<2>(exception_params_data[i]);
    }

    return charge_scales;
}

/** Return all of the LJ intramolecular scale factors (nbscl)
 *  in exception order for this molecule
 */
QVector<double> OpenMMMolecule::getLJScales() const
{
    const int nexceptions = this->exception_params.count();

    QVector<double> lj_scales(nexceptions);

    auto lj_scales_data = lj_scales.data();
    const auto exception_params_data = this->exception_params.constData();

    for (int i = 0; i < nexceptions; ++i)
    {
        lj_scales_data[i] = boost::get<3>(exception_params_data[i]);
    }

    return lj_scales;
}

////////
//////// Implementation of PerturbableOpenMMMolecule
////////

/** Null constructor */
PerturbableOpenMMMolecule::PerturbableOpenMMMolecule()
    : ConcreteProperty<PerturbableOpenMMMolecule, Property>()
{
}

/** Construct from a passed molecule and map */
PerturbableOpenMMMolecule::PerturbableOpenMMMolecule(const Molecule &mol,
                                                     const PropertyMap &map)
    : ConcreteProperty<PerturbableOpenMMMolecule, Property>()
{
    this->operator=(PerturbableOpenMMMolecule(OpenMMMolecule(mol, map)));
}

/** Construct from the passed OpenMMMolecule */
PerturbableOpenMMMolecule::PerturbableOpenMMMolecule(const OpenMMMolecule &mol)
    : ConcreteProperty<PerturbableOpenMMMolecule, Property>()
{
    if (mol.perturbed.get() == 0)
        throw SireError::incompatible_error(QObject::tr(
                                                "You cannot construct a PerturbableOpenMMMolecule from an "
                                                "OpenMMMolecule that has not been perturbed!"),
                                            CODELOC);

    auto molecule = mol.atoms.molecule();

    for (int i = 0; i < mol.atoms.count(); ++i)
    {
        perturbed_atoms.append(mol.atoms(i));
    }

    for (const auto &bond : mol.bond_params)
    {
        const auto &atom0 = boost::get<0>(bond);
        const auto &atom1 = boost::get<1>(bond);
        perturbed_bonds.append(SireMM::Bond(perturbed_atoms[atom0], perturbed_atoms[atom1]));
    }

    for (const auto &ang : mol.ang_params)
    {
        const auto &atom0 = boost::get<0>(ang);
        const auto &atom1 = boost::get<1>(ang);
        const auto &atom2 = boost::get<2>(ang);
        perturbed_angs.append(SireMM::Angle(perturbed_atoms[atom0], perturbed_atoms[atom1],
                                            perturbed_atoms[atom2]));
    }

    for (const auto &dih : mol.dih_params)
    {
        const auto &atom0 = boost::get<0>(dih);
        const auto &atom1 = boost::get<1>(dih);
        const auto &atom2 = boost::get<2>(dih);
        const auto &atom3 = boost::get<3>(dih);
        perturbed_dihs.append(SireMM::Dihedral(perturbed_atoms[atom0], perturbed_atoms[atom1],
                                               perturbed_atoms[atom2], perturbed_atoms[atom3]));
    }

    alpha0 = mol.getAlphas();
    alpha1 = mol.perturbed->getAlphas();

    kappa0 = mol.getKappas();
    kappa1 = mol.perturbed->getKappas();

    chg0 = mol.getCharges();
    chg1 = mol.perturbed->getCharges();

    sig0 = mol.getSigmas();
    sig1 = mol.perturbed->getSigmas();

    eps0 = mol.getEpsilons();
    eps1 = mol.perturbed->getEpsilons();

    bond_k0 = mol.getBondKs();
    bond_k1 = mol.perturbed->getBondKs();

    bond_r0 = mol.getBondLengths();
    bond_r1 = mol.perturbed->getBondLengths();

    ang_k0 = mol.getAngleKs();
    ang_k1 = mol.perturbed->getAngleKs();

    ang_t0 = mol.getAngleSizes();
    ang_t1 = mol.perturbed->getAngleSizes();

    tors_k0 = mol.getTorsionKs();
    tors_k1 = mol.perturbed->getTorsionKs();

    tors_periodicity0 = mol.getTorsionPeriodicities();
    tors_periodicity1 = mol.perturbed->getTorsionPeriodicities();

    tors_phase0 = mol.getTorsionPhases();
    tors_phase1 = mol.perturbed->getTorsionPhases();

    charge_scl0 = mol.getChargeScales();
    charge_scl1 = mol.perturbed->getChargeScales();

    exception_atoms = mol.getExceptionAtoms();

    lj_scl0 = mol.getLJScales();
    lj_scl1 = mol.perturbed->getLJScales();

    to_ghost_idxs = mol.to_ghost_idxs;
    from_ghost_idxs = mol.from_ghost_idxs;

    perturbable_constraints = mol.perturbable_constraints;
}

/** Copy constructor */
PerturbableOpenMMMolecule::PerturbableOpenMMMolecule(const PerturbableOpenMMMolecule &other)
    : ConcreteProperty<PerturbableOpenMMMolecule, Property>(other),
      perturbed_atoms(other.perturbed_atoms),
      perturbed_bonds(other.perturbed_bonds),
      perturbed_angs(other.perturbed_angs),
      perturbed_dihs(other.perturbed_dihs),
      alpha0(other.alpha0), alpha1(other.alpha1),
      kappa0(other.kappa0), kappa1(other.kappa1),
      chg0(other.chg0), chg1(other.chg1),
      sig0(other.sig0), sig1(other.sig1),
      eps0(other.eps0), eps1(other.eps1),
      bond_k0(other.bond_k0), bond_k1(other.bond_k1),
      bond_r0(other.bond_r0), bond_r1(other.bond_r1),
      ang_k0(other.ang_k0), ang_k1(other.ang_k1),
      ang_t0(other.ang_t0), ang_t1(other.ang_t1),
      tors_k0(other.tors_k0), tors_k1(other.tors_k1),
      tors_periodicity0(other.tors_periodicity0),
      tors_periodicity1(other.tors_periodicity1),
      tors_phase0(other.tors_phase0), tors_phase1(other.tors_phase1),
      charge_scl0(other.charge_scl0), charge_scl1(other.charge_scl1),
      lj_scl0(other.lj_scl0), lj_scl1(other.lj_scl1),
      to_ghost_idxs(other.to_ghost_idxs), from_ghost_idxs(other.from_ghost_idxs),
      exception_atoms(other.exception_atoms), exception_idxs(other.exception_idxs),
      perturbable_constraints(other.perturbable_constraints),
      constraint_idxs(other.constraint_idxs)
{
}

/** Destructor */
PerturbableOpenMMMolecule::~PerturbableOpenMMMolecule()
{
}

/** Comparison operator */
bool PerturbableOpenMMMolecule::operator==(const PerturbableOpenMMMolecule &other) const
{
    return alpha0 == other.alpha0 and alpha1 == other.alpha1 and
           kappa0 == other.kappa0 and kappa1 == other.kappa1 and
           chg0 == other.chg0 and chg1 == other.chg1 and
           sig0 == other.sig0 and sig1 == other.sig1 and
           eps0 == other.eps0 and eps1 == other.eps1 and
           bond_k0 == other.bond_k0 and bond_k1 == other.bond_k1 and
           bond_r0 == other.bond_r0 and bond_r1 == other.bond_r1 and
           ang_k0 == other.ang_k0 and ang_k1 == other.ang_k1 and
           ang_t0 == other.ang_t0 and ang_t1 == other.ang_t1 and
           tors_k0 == other.tors_k0 and tors_k1 == other.tors_k1 and
           tors_periodicity0 == other.tors_periodicity0 and tors_periodicity1 == other.tors_periodicity1 and
           tors_phase0 == other.tors_phase0 and tors_phase1 == other.tors_phase1 and
           charge_scl0 == other.charge_scl0 and charge_scl1 == other.charge_scl1 and
           lj_scl0 == other.lj_scl0 and lj_scl1 == other.lj_scl1 and
           to_ghost_idxs == other.to_ghost_idxs and from_ghost_idxs == other.from_ghost_idxs and
           exception_atoms == other.exception_atoms and exception_idxs == other.exception_idxs and
           perturbable_constraints == other.perturbable_constraints and constraint_idxs == other.constraint_idxs;
}

/** Comparison operator */
bool PerturbableOpenMMMolecule::operator!=(const PerturbableOpenMMMolecule &other) const
{
    return not this->operator==(other);
}

PerturbableOpenMMMolecule &PerturbableOpenMMMolecule::operator=(const PerturbableOpenMMMolecule &other)
{
    if (this != &other)
    {
        perturbed_atoms = other.perturbed_atoms;
        perturbed_bonds = other.perturbed_bonds;
        perturbed_angs = other.perturbed_angs;
        perturbed_dihs = other.perturbed_dihs;

        alpha0 = other.alpha0;
        alpha1 = other.alpha1;

        kappa0 = other.kappa0;
        kappa1 = other.kappa1;

        chg0 = other.chg0;
        chg1 = other.chg1;

        sig0 = other.sig0;
        sig1 = other.sig1;

        eps0 = other.eps0;
        eps1 = other.eps1;

        bond_k0 = other.bond_k0;
        bond_k1 = other.bond_k1;

        bond_r0 = other.bond_r0;
        bond_r1 = other.bond_r1;

        ang_k0 = other.ang_k0;
        ang_k1 = other.ang_k1;

        ang_t0 = other.ang_t0;
        ang_t1 = other.ang_t1;

        tors_k0 = other.tors_k0;
        tors_k1 = other.tors_k1;

        tors_periodicity0 = other.tors_periodicity0;
        tors_periodicity1 = other.tors_periodicity1;

        tors_phase0 = other.tors_phase0;
        tors_phase1 = other.tors_phase1;

        charge_scl0 = other.charge_scl0;
        charge_scl1 = other.charge_scl1;

        lj_scl0 = other.lj_scl0;
        lj_scl1 = other.lj_scl1;

        to_ghost_idxs = other.to_ghost_idxs;
        from_ghost_idxs = other.from_ghost_idxs;

        exception_atoms = other.exception_atoms;
        exception_idxs = other.exception_idxs;

        perturbable_constraints = other.perturbable_constraints;
        constraint_idxs = other.constraint_idxs;

        Property::operator=(other);
    }

    return *this;
}

const char *PerturbableOpenMMMolecule::typeName()
{
    return "SireOpenMM::PerturbableOpenMMMolecule";
}

const char *PerturbableOpenMMMolecule::what() const
{
    return PerturbableOpenMMMolecule::typeName();
}

QString PerturbableOpenMMMolecule::toString() const
{
    return QString("PerturbableOpenMMMolecule()");
}

PerturbableOpenMMMolecule *PerturbableOpenMMMolecule::clone() const
{
    return new PerturbableOpenMMMolecule(*this);
}

/** Return the alpha parameters of the reference state */
QVector<double> PerturbableOpenMMMolecule::getAlphas0() const
{
    return this->alpha0;
}

/** Return the alpha parameters of the perturbed state */
QVector<double> PerturbableOpenMMMolecule::getAlphas1() const
{
    return this->alpha1;
}

/** Return the kappa parameters of the reference state */
QVector<double> PerturbableOpenMMMolecule::getKappas0() const
{
    return this->kappa0;
}

/** Return the kappa parameters of the perturbed state */
QVector<double> PerturbableOpenMMMolecule::getKappas1() const
{
    return this->kappa1;
}

/** Return the atom charges of the reference state */
QVector<double> PerturbableOpenMMMolecule::getCharges0() const
{
    return this->chg0;
}

/** Return the atom charges of the perturbed state */
QVector<double> PerturbableOpenMMMolecule::getCharges1() const
{
    return this->chg1;
}

/** Return the LJ sigma parameters of the reference state */
QVector<double> PerturbableOpenMMMolecule::getSigmas0() const
{
    return this->sig0;
}

/** Return the LJ sigma parameters of the perturbed state */
QVector<double> PerturbableOpenMMMolecule::getSigmas1() const
{
    return this->sig1;
}

/** Return the LJ epsilon parameters of the reference state */
QVector<double> PerturbableOpenMMMolecule::getEpsilons0() const
{
    return this->eps0;
}

/** Return the LJ epsilon parameters of the perturbed state */
QVector<double> PerturbableOpenMMMolecule::getEpsilons1() const
{
    return this->eps1;
}

/** Return the bond k parameters of the reference state */
QVector<double> PerturbableOpenMMMolecule::getBondKs0() const
{
    return this->bond_k0;
}

/** Return the bond k parameters of the perturbed state */
QVector<double> PerturbableOpenMMMolecule::getBondKs1() const
{
    return this->bond_k1;
}

/** Return the bond length parameters of the reference state */
QVector<double> PerturbableOpenMMMolecule::getBondLengths0() const
{
    return this->bond_r0;
}

/** Return the bond length parameters of the perturbed state */
QVector<double> PerturbableOpenMMMolecule::getBondLengths1() const
{
    return this->bond_r1;
}

/** Return the angle k parameters of the reference state */
QVector<double> PerturbableOpenMMMolecule::getAngleKs0() const
{
    return this->ang_k0;
}

/** Return the angle k parameters of the perturbed state */
QVector<double> PerturbableOpenMMMolecule::getAngleKs1() const
{
    return this->ang_k1;
}

/** Return the angle size parameters of the reference state */
QVector<double> PerturbableOpenMMMolecule::getAngleSizes0() const
{
    return this->ang_t0;
}

/** Return the angle size parameters of the perturbed state */
QVector<double> PerturbableOpenMMMolecule::getAngleSizes1() const
{
    return this->ang_t1;
}

/** Return the torsion k parameters of the reference state */
QVector<double> PerturbableOpenMMMolecule::getTorsionKs0() const
{
    return this->tors_k0;
}

/** Return the torsion k parameters of the perturbed state */
QVector<double> PerturbableOpenMMMolecule::getTorsionKs1() const
{
    return this->tors_k1;
}

/** Return the torsion periodicity parameters of the reference state */
QVector<qint8> PerturbableOpenMMMolecule::getTorsionPeriodicities0() const
{
    return this->tors_periodicity0;
}

/** Return the torsion periodicity parameters of the perturbed state */
QVector<qint8> PerturbableOpenMMMolecule::getTorsionPeriodicities1() const
{
    return this->tors_periodicity1;
}

/** Return the torsion phase parameters of the reference state */
QVector<double> PerturbableOpenMMMolecule::getTorsionPhases0() const
{
    return this->tors_phase0;
}

/** Return the torsion phase parameters of the perturbed state */
QVector<double> PerturbableOpenMMMolecule::getTorsionPhases1() const
{
    return this->tors_phase1;
}

/** Return the coulomb intramolecular scale factors of the reference state */
QVector<double> PerturbableOpenMMMolecule::getChargeScales0() const
{
    return this->charge_scl0;
}

/** Return the coulomb intramolecular scale factors of the perturbed state */
QVector<double> PerturbableOpenMMMolecule::getChargeScales1() const
{
    return this->charge_scl1;
}

/** Return the LJ intramolecular scale factors of the reference state */
QVector<double> PerturbableOpenMMMolecule::getLJScales0() const
{
    return this->lj_scl0;
}

/** Return the LJ intramolecular scale factors of the perturbed state */
QVector<double> PerturbableOpenMMMolecule::getLJScales1() const
{
    return this->lj_scl1;
}

/** Return the indexes of the atoms that are to be ghosted in the
 *  perturbed state
 */
QSet<qint32> PerturbableOpenMMMolecule::getToGhostIdxs() const
{
    return this->to_ghost_idxs;
}

/** Return the indexes of the atoms that were ghosts in the
 *  reference state
 */
QSet<qint32> PerturbableOpenMMMolecule::getFromGhostIdxs() const
{
    return this->from_ghost_idxs;
}

/** Return true if the atom is a ghost atom in the
 *  referenece or perturbed states */
bool PerturbableOpenMMMolecule::isGhostAtom(int atom) const
{
    return from_ghost_idxs.contains(atom) or to_ghost_idxs.contains(atom);
}

/** Return the indices of the atoms in the exceptions */
QVector<boost::tuple<int, int>> PerturbableOpenMMMolecule::getExceptionAtoms() const
{
    return this->exception_atoms;
}

/** Return the global indexes of the exceptions in the non-bonded and
 *  ghost-14 forces
 */
<<<<<<< HEAD
QVector<std::pair<int, int>> PerturbableOpenMMMolecule::getExceptionIndices(const QString &name) const
=======
QVector<boost::tuple<int, int>> PerturbableOpenMMMolecule::getExceptionIndicies(const QString &name) const
>>>>>>> 5867df01
{
    return this->exception_idxs.value(name);
}

/** Set the global indexes of the exceptions in the non-bonded and
 *  ghost-14 forces
 */
<<<<<<< HEAD
void PerturbableOpenMMMolecule::setExceptionIndices(const QString &name,
                                                    const QVector<std::pair<int, int>> &exception_idxs)
=======
void PerturbableOpenMMMolecule::setExceptionIndicies(const QString &name,
                                                     const QVector<boost::tuple<int, int>> &exception_idxs)
>>>>>>> 5867df01
{
    if (exception_idxs.count() != this->exception_atoms.count())
        throw SireError::incompatible_error(QObject::tr(
                                                "The number of exception indicies (%1) does not match the number of exceptions (%2)")
                                                .arg(exception_idxs.count())
                                                .arg(this->exception_atoms.count()),
                                            CODELOC);

    this->exception_idxs.insert(name, exception_idxs);
}

/** Set the indexes of perturbable constraints in the System */
void PerturbableOpenMMMolecule::setConstraintIndicies(const QVector<qint32> &idxs)
{
    if (idxs.count() != perturbable_constraints.count())
        throw SireError::incompatible_error(QObject::tr(
                                                "The number of constraint indicies (%1) does not match the number of constraints (%2)")
                                                .arg(idxs.count())
                                                .arg(perturbable_constraints.count()),
                                            CODELOC);

    this->constraint_idxs = idxs;
}

/** Return the indicies of the perturbable constraints */
QVector<qint32> PerturbableOpenMMMolecule::getConstraintIndicies() const
{
    return this->constraint_idxs;
}

/** Return the atom indexes of all of the constraints, with
 *  the constraint lengths at the two end states, in the order
 *  they appear in this molecule
 */
QVector<boost::tuple<qint32, qint32, double, double>>
PerturbableOpenMMMolecule::getPerturbableConstraintsWithAtoms() const
{
    return perturbable_constraints;
}

/** Return three arrays containing the constraint indexes, and the
 *  reference and perturbed values of the constraint lengths
 */
boost::tuple<QVector<qint32>, QVector<double>, QVector<double>>
PerturbableOpenMMMolecule::getPerturbableConstraints() const
{
    const int nconstraints = this->constraint_idxs.count();

    if (nconstraints == 0)
    {
        return boost::make_tuple(QVector<qint32>(), QVector<double>(), QVector<double>());
    }

    QVector<double> r0, r1;
    QVector<qint32> idxs;

    r0.reserve(nconstraints);
    r1.reserve(nconstraints);
    idxs.reserve(nconstraints);

    for (int i = 0; i < nconstraints; ++i)
    {
        const auto &idx = this->constraint_idxs[i];

        if (idx >= 0)
        {
            idxs.append(idx);

            const auto &constraint = this->perturbable_constraints[i];

            r0.append(boost::get<2>(constraint));
            r1.append(boost::get<3>(constraint));
        }
    }

    return boost::make_tuple(idxs, r0, r1);
}

/** Return the atoms which are perturbed, in the order they are
 *  set in this perturbation
 */
QList<Atom> PerturbableOpenMMMolecule::atoms() const
{
    return perturbed_atoms;
}

/** Return the bonds which are perturbed, in the order they are
 *  set in this perturbation
 */
QList<Bond> PerturbableOpenMMMolecule::bonds() const
{
    return perturbed_bonds;
}

/** Return the angles which are perturbed, in the order they are
 *  set in this perturbation
 */
QList<Angle> PerturbableOpenMMMolecule::angles() const
{
    return perturbed_angs;
}

/** Return the torsions which are perturbed, in the order they are
 *  set in this perturbation. Note that this include both the
 *  normal dihedrals and the improper torsions (openmm internally
 *  treats them the same)
 */
QList<Dihedral> PerturbableOpenMMMolecule::torsions() const
{
    return perturbed_dihs;
}<|MERGE_RESOLUTION|>--- conflicted
+++ resolved
@@ -42,123 +42,6 @@
 using namespace SireMol;
 using namespace SireBase;
 
-///////
-/////// Helper functions
-///////
-
-OpenMM::Vec3 to_vec3(const SireMaths::Vector &coords)
-{
-    const double internal_to_nm = (1 * SireUnits::angstrom).to(SireUnits::nanometer);
-
-    return OpenMM::Vec3(internal_to_nm * coords.x(),
-                        internal_to_nm * coords.y(),
-                        internal_to_nm * coords.z());
-}
-
-OpenMM::Vec3 to_vec3(const SireMol::Velocity3D &vel)
-{
-    return OpenMM::Vec3(vel.x().to(SireUnits::nanometers_per_ps),
-                        vel.y().to(SireUnits::nanometers_per_ps),
-                        vel.z().to(SireUnits::nanometers_per_ps));
-}
-
-inline qint64 to_pair(qint64 x, qint64 y)
-{
-    if (y < x)
-        return to_pair(y, x);
-    else
-        return x << 32 | y & 0x00000000FFFFFFFF;
-}
-
-////////
-//////// Implementation of FieldAtoms
-////////
-
-FieldAtoms::FieldAtoms()
-{
-}
-
-FieldAtoms::FieldAtoms(const Selector<Atom> &atoms,
-                       const PropertyMap &map)
-{
-    const int nats = atoms.count();
-
-    const auto coords_prop = map["coordinates"];
-    const auto charge_prop = map["charge"];
-    const auto lj_prop = map["LJ"];
-
-    coords = QVector<OpenMM::Vec3>(nats, OpenMM::Vec3(0, 0, 0));
-    charges = QVector<double>(nats, 0.0);
-    sigmas = QVector<double>(nats, 0.0);
-    epsilons = QVector<double>(nats, 0.0);
-
-    auto coords_data = coords.data();
-    auto charges_data = charges.data();
-    auto sigmas_data = sigmas.data();
-    auto epsilons_data = epsilons.data();
-
-    for (int i = 0; i < nats; ++i)
-    {
-        const auto &atom = atoms(i);
-
-        coords_data[i] = to_vec3(atom.property<SireMaths::Vector>(coords_prop));
-        charges_data[i] = atom.property<SireUnits::Dimension::Charge>(charge_prop).to(SireUnits::mod_electron);
-
-        const auto &lj = atom.property<SireMM::LJParameter>(lj_prop);
-
-        const double sig = lj.sigma().to(SireUnits::nanometer);
-        const double eps = lj.epsilon().to(SireUnits::kJ_per_mol);
-    }
-}
-
-FieldAtoms::~FieldAtoms()
-{
-}
-
-int FieldAtoms::nAtoms() const
-{
-    return coords.count();
-}
-
-int FieldAtoms::count() const
-{
-    return this->nAtoms();
-}
-
-QVector<OpenMM::Vec3> FieldAtoms::getCoords() const
-{
-    return coords;
-}
-
-QVector<double> FieldAtoms::getCharges() const
-{
-    return charges;
-}
-
-QVector<double> FieldAtoms::getSigmas() const
-{
-    return sigmas;
-}
-
-QVector<double> FieldAtoms::getEpsilons() const
-{
-    return epsilons;
-}
-
-void FieldAtoms::append(const FieldAtoms &other)
-{
-    coords += other.coords;
-    charges += other.charges;
-    sigmas += other.sigmas;
-    epsilons += other.epsilons;
-}
-
-FieldAtoms &FieldAtoms::operator+=(const FieldAtoms &other)
-{
-    this->append(other);
-    return *this;
-}
-
 ////////
 //////// Implementation of OpenMMMolecule
 ////////
@@ -350,21 +233,6 @@
     else
     {
         perturbable_constraint_type = constraint_type;
-    }
-
-    // extract out the indicies of any field atoms, if there are any.
-    // Field atoms are those that only exist via the interaction field
-    // they produce (i.e. their potentials are combined into a grid,
-    // which affects the energy/forces of other particles that are
-    // on that grid)
-    const auto field_atom_prop = map["is_field_atom"];
-
-    if (mol.hasProperty(field_atom_prop))
-    {
-        const auto atms = mol.atoms("atom property is_field_atom == True");
-
-        if (not atms.isEmpty())
-            field_atoms.reset(new FieldAtoms(atms, map));
     }
 
     if (ffinfo.isAmberStyle())
@@ -460,49 +328,38 @@
     return not this->operator==(other);
 }
 
-/** The number of non-field atoms */
-int OpenMMMolecule::nAtoms() const
-{
-    return coords.count();
-}
-
-/** The number of field atoms */
-int OpenMMMolecule::nFieldAtoms() const
-{
-    if (field_atoms.get() != 0)
-        return field_atoms->nAtoms();
+bool OpenMMMolecule::isPerturbable() const
+{
+    return perturbed.get() != 0;
+}
+
+bool OpenMMMolecule::isGhostAtom(int atom) const
+{
+    return from_ghost_idxs.contains(atom) or to_ghost_idxs.contains(atom);
+}
+
+OpenMM::Vec3 to_vec3(const SireMaths::Vector &coords)
+{
+    const double internal_to_nm = (1 * SireUnits::angstrom).to(SireUnits::nanometer);
+
+    return OpenMM::Vec3(internal_to_nm * coords.x(),
+                        internal_to_nm * coords.y(),
+                        internal_to_nm * coords.z());
+}
+
+OpenMM::Vec3 to_vec3(const SireMol::Velocity3D &vel)
+{
+    return OpenMM::Vec3(vel.x().to(SireUnits::nanometers_per_ps),
+                        vel.y().to(SireUnits::nanometers_per_ps),
+                        vel.z().to(SireUnits::nanometers_per_ps));
+}
+
+inline qint64 to_pair(qint64 x, qint64 y)
+{
+    if (y < x)
+        return to_pair(y, x);
     else
-        return 0;
-}
-
-/** Return the field atoms */
-const FieldAtoms &OpenMMMolecule::getFieldAtoms() const
-{
-    if (field_atoms.get() != 0)
-        return *field_atoms;
-    else
-    {
-        static const FieldAtoms empty;
-        return empty;
-    }
-}
-
-bool OpenMMMolecule::isPerturbable() const
-{
-    return perturbed.get() != 0;
-}
-
-bool OpenMMMolecule::isGhostAtom(int atom) const
-{
-    return from_ghost_idxs.contains(atom) or to_ghost_idxs.contains(atom);
-}
-
-bool OpenMMMolecule::hasFieldAtoms() const
-{
-    if (field_atoms.get() != 0)
-        return field_atoms->nAtoms() > 0;
-    else
-        return false;
+        return x << 32 | y & 0x00000000FFFFFFFF;
 }
 
 boost::tuple<int, int, double, double, double> OpenMMMolecule::getException(
@@ -612,22 +469,7 @@
                                         bool is_perturbable)
 {
     const auto &moldata = mol.data();
-
-    if (this->hasFieldAtoms())
-    {
-        if (this->nFieldAtoms() == molinfo.nAtoms())
-        {
-            // this is a field molecule, so we don't need to do anything
-            return;
-        }
-
-        atoms = mol.atoms("atom property is_field_atom == False");
-    }
-    else
-    {
-        atoms = mol.atoms();
-    }
-
+    atoms = mol.atoms();
     const int nats = atoms.count();
 
     if (nats <= 0)
@@ -636,38 +478,20 @@
     }
 
     // look up the CGAtomIdx of each atom - this is because we
-    // will use AtomIdx for the ordering and atom identifiers,
-    // and also we may be skipping some atoms if they are field
-    // atoms
+    // will use AtomIdx for the ordering and atom identifiers
     auto idx_to_cgatomidx = QVector<SireMol::CGAtomIdx>(nats);
     auto idx_to_cgatomidx_data = idx_to_cgatomidx.data();
 
-    auto atomidx_to_idx = QVector<int>(molinfo.nAtoms(), 0);
-    auto atomidx_to_idx_data = atomidx_to_idx.data();
-
-    if (this->hasFieldAtoms())
-    {
-        for (int i = 0; i < nats; ++i)
-        {
-            const auto &atom = atoms(i);
-            idx_to_cgatomidx_data[i] = molinfo.cgAtomIdx(atom.index());
-            atomidx_to_idx_data[atom.index().value()] = i;
-        }
-    }
-    else
-    {
-        for (int i = 0; i < nats; ++i)
-        {
-            idx_to_cgatomidx_data[i] = molinfo.cgAtomIdx(SireMol::AtomIdx(i));
-            atomidx_to_idx_data[i] = i;
-        }
+    for (int i = 0; i < nats; ++i)
+    {
+        idx_to_cgatomidx_data[i] = molinfo.cgAtomIdx(SireMol::AtomIdx(i));
     }
 
     // extract the coordinates and convert to OpenMM units
     const auto &c = moldata.property(map["coordinates"]).asA<SireMol::AtomCoords>();
 
     this->coords = QVector<OpenMM::Vec3>(nats, OpenMM::Vec3(0, 0, 0));
-    auto coords_data = this->coords.data();
+    auto coords_data = coords.data();
 
     for (int i = 0; i < nats; ++i)
     {
@@ -814,7 +638,8 @@
     {
         const auto &cgatomidx = idx_to_cgatomidx_data[i];
 
-        const auto chg = params_charges.at(idx_to_cgatomidx_data[i]).to(SireUnits::mod_electron);
+        const double chg = params_charges.at(idx_to_cgatomidx_data[i]).to(SireUnits::mod_electron);
+
         const auto &lj = params_ljs.at(idx_to_cgatomidx_data[i]);
         double sig = lj.sigma().to(SireUnits::nanometer);
         double eps = lj.epsilon().to(SireUnits::kJ_per_mol);
@@ -844,7 +669,7 @@
 
     for (int i = 0; i < nats; ++i)
     {
-        this->unbonded_atoms.insert(atomidx_to_idx_data[i]);
+        this->unbonded_atoms.insert(i);
     }
 
     // now the bonds
@@ -874,8 +699,8 @@
         const auto bondid = it.key().map(molinfo);
         const auto &bondparam = it.value().first;
 
-        int atom0 = atomidx_to_idx_data[bondid.get<0>().value()];
-        int atom1 = atomidx_to_idx_data[bondid.get<1>().value()];
+        int atom0 = bondid.get<0>().value();
+        int atom1 = bondid.get<1>().value();
 
         if (atom0 > atom1)
             std::swap(atom0, atom1);
@@ -967,9 +792,9 @@
         const auto angid = it.key().map(molinfo);
         const auto &angparam = it.value().first;
 
-        int atom0 = atomidx_to_idx_data[angid.get<0>().value()];
-        int atom1 = atomidx_to_idx_data[angid.get<1>().value()];
-        int atom2 = atomidx_to_idx_data[angid.get<2>().value()];
+        int atom0 = angid.get<0>().value();
+        int atom1 = angid.get<1>().value();
+        int atom2 = angid.get<2>().value();
 
         if (atom0 > atom2)
             std::swap(atom0, atom2);
@@ -1077,10 +902,10 @@
         const auto dihid = it.key().map(molinfo);
         const auto &dihparam = it.value().first;
 
-        int atom0 = atomidx_to_idx_data[dihid.get<0>().value()];
-        int atom1 = atomidx_to_idx_data[dihid.get<1>().value()];
-        int atom2 = atomidx_to_idx_data[dihid.get<2>().value()];
-        int atom3 = atomidx_to_idx_data[dihid.get<3>().value()];
+        int atom0 = dihid.get<0>().value();
+        int atom1 = dihid.get<1>().value();
+        int atom2 = dihid.get<2>().value();
+        int atom3 = dihid.get<3>().value();
 
         if (atom0 > atom3)
         {
@@ -1123,10 +948,10 @@
         const auto impid = it.key().map(molinfo);
         const auto &impparam = it.value().first;
 
-        const int atom0 = atomidx_to_idx_data[impid.get<0>().value()];
-        const int atom1 = atomidx_to_idx_data[impid.get<1>().value()];
-        const int atom2 = atomidx_to_idx_data[impid.get<2>().value()];
-        const int atom3 = atomidx_to_idx_data[impid.get<3>().value()];
+        const int atom0 = impid.get<0>().value();
+        const int atom1 = impid.get<1>().value();
+        const int atom2 = impid.get<2>().value();
+        const int atom3 = impid.get<3>().value();
 
         for (const auto &term : impparam.terms())
         {
@@ -1155,7 +980,7 @@
         }
     }
 
-    this->buildExceptions(mol, atomidx_to_idx, constrained_pairs, map);
+    this->buildExceptions(mol, constrained_pairs, map);
 }
 
 bool is_ghost(const boost::tuple<double, double, double> &clj)
@@ -1530,7 +1355,6 @@
     atoms in the molecule
 */
 void OpenMMMolecule::buildExceptions(const Molecule &mol,
-                                     const QVector<int> &atomidx_to_idx,
                                      QSet<qint64> &constrained_pairs,
                                      const PropertyMap &map)
 {
@@ -1554,8 +1378,8 @@
     {
         if (cscl != 1 or ljscl != 1)
         {
-            const int i = atomidx_to_idx[atom0.value()];
-            const int j = atomidx_to_idx[atom1.value()];
+            const int i = atom0.value();
+            const int j = atom1.value();
 
             exception_params.append(boost::make_tuple(i, j, cscl, ljscl));
 
@@ -2530,11 +2354,7 @@
 /** Return the global indexes of the exceptions in the non-bonded and
  *  ghost-14 forces
  */
-<<<<<<< HEAD
-QVector<std::pair<int, int>> PerturbableOpenMMMolecule::getExceptionIndices(const QString &name) const
-=======
 QVector<boost::tuple<int, int>> PerturbableOpenMMMolecule::getExceptionIndicies(const QString &name) const
->>>>>>> 5867df01
 {
     return this->exception_idxs.value(name);
 }
@@ -2542,13 +2362,8 @@
 /** Set the global indexes of the exceptions in the non-bonded and
  *  ghost-14 forces
  */
-<<<<<<< HEAD
-void PerturbableOpenMMMolecule::setExceptionIndices(const QString &name,
-                                                    const QVector<std::pair<int, int>> &exception_idxs)
-=======
 void PerturbableOpenMMMolecule::setExceptionIndicies(const QString &name,
                                                      const QVector<boost::tuple<int, int>> &exception_idxs)
->>>>>>> 5867df01
 {
     if (exception_idxs.count() != this->exception_atoms.count())
         throw SireError::incompatible_error(QObject::tr(
