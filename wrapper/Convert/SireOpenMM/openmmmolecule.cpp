
#include "openmmmolecule.h"

#include "SireMol/core.h"
#include "SireMol/moleditor.h"
#include "SireMol/atomelements.h"
#include "SireMol/atomcharges.h"
#include "SireMol/atomcoords.h"
#include "SireMol/atommasses.h"
#include "SireMol/atomproperty.hpp"
#include "SireMol/connectivity.h"
#include "SireMol/bondid.h"
#include "SireMol/bondorder.h"
#include "SireMol/atomvelocities.h"

#include "SireMM/atomljs.h"
#include "SireMM/selectorbond.h"
#include "SireMM/amberparams.h"
#include "SireMM/twoatomfunctions.h"

#include "SireMaths/vector.h"

#include "SireBase/parallel.h"
#include "SireBase/propertylist.h"

#include "SireUnits/units.h"

#include "SireError/errors.h"

#include "tostring.h"

#include <QSet>

#include <QReadWriteLock>

#include <QDebug>

using namespace SireOpenMM;
using namespace SireMM;
using namespace SireMol;
using namespace SireBase;

///////
/////// Helper functions
///////

OpenMM::Vec3 to_vec3(const SireMaths::Vector &coords)
{
    const double internal_to_nm = (1 * SireUnits::angstrom).to(SireUnits::nanometer);

    return OpenMM::Vec3(internal_to_nm * coords.x(),
                        internal_to_nm * coords.y(),
                        internal_to_nm * coords.z());
}

OpenMM::Vec3 to_vec3(const SireMol::Velocity3D &vel)
{
    return OpenMM::Vec3(vel.x().to(SireUnits::nanometers_per_ps),
                        vel.y().to(SireUnits::nanometers_per_ps),
                        vel.z().to(SireUnits::nanometers_per_ps));
}

inline qint64 to_pair(qint64 x, qint64 y)
{
    if (y < x)
        return to_pair(y, x);
    else
        return x << 32 | y & 0x00000000FFFFFFFF;
}

////////
//////// Implementation of FieldAtoms
////////

FieldAtoms::FieldAtoms()
{
}

FieldAtoms::FieldAtoms(const Selector<Atom> &atoms,
                       const PropertyMap &map)
{
    const int nats = atoms.count();

    const auto coords_prop = map["coordinates"];
    const auto charge_prop = map["charge"];
    const auto lj_prop = map["LJ"];

    coords = QVector<OpenMM::Vec3>(nats, OpenMM::Vec3(0, 0, 0));
    charges = QVector<double>(nats, 0.0);
    sigmas = QVector<double>(nats, 0.0);
    epsilons = QVector<double>(nats, 0.0);

    auto coords_data = coords.data();
    auto charges_data = charges.data();
    auto sigmas_data = sigmas.data();
    auto epsilons_data = epsilons.data();

    for (int i = 0; i < nats; ++i)
    {
        const auto &atom = atoms(i);

        coords_data[i] = to_vec3(atom.property<SireMaths::Vector>(coords_prop));
        charges_data[i] = atom.property<SireUnits::Dimension::Charge>(charge_prop).to(SireUnits::mod_electron);

        const auto &lj = atom.property<SireMM::LJParameter>(lj_prop);

        const double sig = lj.sigma().to(SireUnits::nanometer);
        const double eps = lj.epsilon().to(SireUnits::kJ_per_mol);
    }
}

FieldAtoms::~FieldAtoms()
{
}

int FieldAtoms::nAtoms() const
{
    return coords.count();
}

int FieldAtoms::count() const
{
    return this->nAtoms();
}

QVector<OpenMM::Vec3> FieldAtoms::getCoords() const
{
    return coords;
}

QVector<double> FieldAtoms::getCharges() const
{
    return charges;
}

QVector<double> FieldAtoms::getSigmas() const
{
    return sigmas;
}

QVector<double> FieldAtoms::getEpsilons() const
{
    return epsilons;
}

void FieldAtoms::append(const FieldAtoms &other)
{
    coords += other.coords;
    charges += other.charges;
    sigmas += other.sigmas;
    epsilons += other.epsilons;
}

FieldAtoms &FieldAtoms::operator+=(const FieldAtoms &other)
{
    this->append(other);
    return *this;
}

////////
//////// Implementation of OpenMMMolecule
////////

OpenMMMolecule::OpenMMMolecule()
{
}

OpenMMMolecule::OpenMMMolecule(const Molecule &mol,
                               const PropertyMap &map)
{
    molinfo = mol.info();
    number = mol.number();

    if (molinfo.nAtoms() == 0)
    {
        // nothing to extract
        molinfo = MoleculeInfo();
        return;
    }

    bool is_perturbable = false;
    bool is_qm = false;
    bool swap_end_states = false;

    if (mol.hasProperty(map["is_perturbable"]))
    {
        is_perturbable = mol.property(map["is_perturbable"]).asABoolean();

        if (map.specified("swap_end_states"))
        {
            swap_end_states = map["swap_end_states"].value().asABoolean();
        }
    }

    if (mol.hasProperty(map["is_qm"]))
    {
        this->is_qm = mol.property(map["is_qm"]).asABoolean();
    }

    if (is_perturbable)
    {
        ffinfo = mol.property(map["forcefield0"]).asA<MMDetail>();
    }
    else
    {
        ffinfo = mol.property(map["forcefield"]).asA<MMDetail>();
    }

    if (map.specified("constraint"))
    {
        const auto c = map["constraint"].source().toLower().simplified();

        if (c == "none")
        {
            constraint_type = CONSTRAIN_NONE;
        }
        else if (c == "h-bonds" or c == "h_bonds")
        {
            constraint_type = CONSTRAIN_HBONDS;
        }
        else if (c == "bonds")
        {
            constraint_type = CONSTRAIN_BONDS;
        }
        else if (c == "h-bonds-h-angles" or c == "h_bonds_h_angles")
        {
            constraint_type = CONSTRAIN_HBONDS | CONSTRAIN_HANGLES;
        }
        else if (c == "bonds-h-angles" or c == "bonds_h_angles")
        {
            constraint_type = CONSTRAIN_BONDS | CONSTRAIN_HANGLES;
        }
        else
        {
            throw SireError::invalid_key(QObject::tr(
                                             "Unrecognised constraint type '%1'. Valid values are "
                                             "'none', 'h-bonds', 'bonds', 'h-bonds-h-angles' or "
                                             "'bonds-h-angles',")
                                             .arg(c),
                                         CODELOC);
        }
    }
    else
    {
        constraint_type = CONSTRAIN_NONE;
    }

    if (map.specified("perturbable_constraint"))
    {
        const auto c = map["perturbable_constraint"].source().toLower().simplified();

        if (c == "none")
        {
            perturbable_constraint_type = CONSTRAIN_NONE;
        }
        else if (c == "h-bonds" or c == "h_bonds")
        {
            perturbable_constraint_type = CONSTRAIN_HBONDS;
        }
        else if (c == "bonds")
        {
            perturbable_constraint_type = CONSTRAIN_BONDS;
        }
        else if (c == "h-bonds-h-angles" or c == "h_bonds_h_angles")
        {
            perturbable_constraint_type = CONSTRAIN_HBONDS | CONSTRAIN_HANGLES;
        }
        else if (c == "bonds-h-angles" or c == "bonds_h_angles")
        {
            perturbable_constraint_type = CONSTRAIN_BONDS | CONSTRAIN_HANGLES;
        }
        else
        {
            throw SireError::invalid_key(QObject::tr(
                                             "Unrecognised perturbable constraint type '%1'. Valid values are "
                                             "'none', 'h-bonds', 'bonds', 'h-bonds-h-angles' or "
                                             "'bonds-h-angles',")
                                             .arg(c),
                                         CODELOC);
        }
    }
    else
    {
        perturbable_constraint_type = constraint_type;
    }

    // extract out the indicies of any field atoms, if there are any.
    // Field atoms are those that only exist via the interaction field
    // they produce (i.e. their potentials are combined into a grid,
    // which affects the energy/forces of other particles that are
    // on that grid)
    const auto field_atom_prop = map["is_field_atom"];

    if (mol.hasProperty(field_atom_prop))
    {
        const auto atms = mol.atoms("atom property is_field_atom == True");

        if (not atms.isEmpty())
            field_atoms.reset(new FieldAtoms(atms, map));
    }

    if (ffinfo.isAmberStyle())
    {
        if (is_perturbable)
        {
            // update the map to find the lambda=0 properties
            // Note that we don't use the coordinates0 or coordinates1
            // properties, because we need to build the molecule from
            // its current coordinates (which should represent the
            // current lambda state)
            QStringList props = {"LJ", "ambertype", "angle", "atomtype",
                                 "bond", "charge",
                                 "dihedral", "element", "forcefield",
                                 "gb_radii", "gb_screening", "improper",
                                 "intrascale", "mass", "name",
                                 "parameters", "treechain"};

            // we can't specialise these globally in case other molecules
            // are not of amber type
            auto map0 = map.addSuffix("0", props);
            auto map1 = map.addSuffix("1", props);

            if (swap_end_states)
            {
                std::swap(map0, map1);
            }

            // save this perturbable map - this will help us set
            // new properties from the results of dynamics, e.g.
            // updating coordinates after minimisation
            perturtable_map = map0;

            // extract the parameters in amber format - this should work,
            // as the 'forcefield' property has promised that this is
            // an amber-style molecule
            const auto params = SireMM::AmberParams(mol, map0);
            const auto params1 = SireMM::AmberParams(mol, map1);

            perturbed.reset(new OpenMMMolecule(*this));
            perturbed->constructFromAmber(mol, params1, params, map1, true, false);

            this->constructFromAmber(mol, params, params1, map0, true, false);

            this->alignInternals(map);
        }
        else
        {
            const auto params = SireMM::AmberParams(mol, map);
            this->constructFromAmber(mol, params, params, map, false, this->isQM());
        }
    }
    else
    {
        throw SireError::unsupported(QObject::tr(
                                         "We currently only support creating OpenMM molecules from "
                                         "molecules that have been parameterised using Amber-style "
                                         "forcefields. The molecule %1 has been parameterised using "
                                         "the forcefield %2.")
                                         .arg(mol.toString())
                                         .arg(ffinfo.toString()),
                                     CODELOC);
    }
}

OpenMMMolecule::~OpenMMMolecule()
{
}

bool OpenMMMolecule::operator==(const OpenMMMolecule &other) const
{
    return this == &other;
}

bool OpenMMMolecule::operator!=(const OpenMMMolecule &other) const
{
    return not this->operator==(other);
}

/** The number of non-field atoms */
int OpenMMMolecule::nAtoms() const
{
    return coords.count();
}

/** The number of field atoms */
int OpenMMMolecule::nFieldAtoms() const
{
    if (field_atoms.get() != 0)
        return field_atoms->nAtoms();
    else
        return 0;
}

/** Return the field atoms */
const FieldAtoms &OpenMMMolecule::getFieldAtoms() const
{
    if (field_atoms.get() != 0)
        return *field_atoms;
    else
    {
        static const FieldAtoms empty;
        return empty;
    }
}

bool OpenMMMolecule::isPerturbable() const
{
    return perturbed.get() != 0;
}

bool OpenMMMolecule::isQM() const
{
    return this->is_qm;
}

bool OpenMMMolecule::isGhostAtom(int atom) const
{
    return from_ghost_idxs.contains(atom) or to_ghost_idxs.contains(atom);
}

bool OpenMMMolecule::hasFieldAtoms() const
{
    if (field_atoms.get() != 0)
        return field_atoms->nAtoms() > 0;
    else
        return false;
}

std::tuple<int, int, double, double, double> OpenMMMolecule::getException(
    int atom0, int atom1, int start_index, double coul_14_scl, double lj_14_scl) const
{
    double charge = 0.0;
    double sigma = 0.0;
    double epsilon = 0.0;

    if (coul_14_scl != 0 or lj_14_scl != 0)
    {
        if (atom0 < 0 or atom0 >= cljs.count() or atom1 < 0 or atom1 >= cljs.count())
            throw SireError::invalid_index(QObject::tr(
                                               "Cannot get CLJ parameters for atom %1 or atom %2.")
                                               .arg(atom0)
                                               .arg(atom1),
                                           CODELOC);

        const auto &clj0 = cljs.constData()[atom0];
        const auto &clj1 = cljs.constData()[atom1];

        charge = coul_14_scl * std::get<0>(clj0) * std::get<0>(clj1);
        sigma = 0.5 * (std::get<1>(clj0) + std::get<1>(clj1));
        epsilon = lj_14_scl * std::sqrt(std::get<2>(clj0) * std::get<2>(clj1));
    }

<<<<<<< HEAD
    if ((this->isPerturbable() or this->isQM()) and charge == 0 and epsilon == 0)
=======
    if (this->isPerturbable() and charge == 0 and std::abs(epsilon) < 1e-9)
>>>>>>> 106d7838
    {
        // openmm tries to optimise away zero parameters - this is an issue
        // as perturbation requires that we don't remove them!
        // If we don't do this, then we get a
        // "updateParametersInContext: The set of non-excluded exceptions has changed"
        /// exception when we update parameters in context
        sigma = 1e-9;
        epsilon = 1e-9;
    }
    else if (sigma == 0)
    {
        // make sure we never have zero sigma values - this is a null parameter
        sigma = 1;
        epsilon = 0;
    }

    return std::make_tuple(atom0 + start_index,
                           atom1 + start_index,
                           charge, sigma, epsilon);
}

/** Return the global indexes of the exceptions in the non-bonded and
 *  ghost-14 forces
 */
QVector<std::pair<int, int>> OpenMMMolecule::getExceptionIndices(const QString &name) const
{
    return this->exception_idxs.value(name);
}

/** Set the global indexes of the exceptions in the non-bonded and
 *  ghost-14 forces
 */
void OpenMMMolecule::setExceptionIndices(const QString &name,
                                         const QVector<std::pair<int, int>> &exception_idxs)
{
    if (exception_idxs.count() != this->exception_atoms.count())
        throw SireError::incompatible_error(QObject::tr(
                                                "The number of exception indicies (%1) does not match the number of exceptions (%2)")
                                                .arg(exception_idxs.count())
                                                .arg(this->exception_atoms.count()),
                                            CODELOC);

    this->exception_idxs.insert(name, exception_idxs);
}

/** Return closest constraint length to 'length' based on what
 *  we have seen before and the constraint_length_tolerance
 */
double getSharedConstraintLength(double length)
{
    // distance below which constraints are considered to be equal (e.g. to
    // r0 or to another angle - units in nanometers)
    const double constraint_length_tolerance = 0.005;

    // is this close to a O-H bond length of water?
    if (std::abs(length - 0.09572) < constraint_length_tolerance)
    {
        return 0.09572;
    }

    static QVector<double> angle_constraint_lengths;
    static QReadWriteLock l;

    // most of the time we expect a hit, so a read lock is ok
    QReadLocker locker(&l);

    // is this close to any of the existing angle constraints?
    for (const auto &cl : angle_constraint_lengths)
    {
        if (std::abs(cl - length) < constraint_length_tolerance)
        {
            // this is close enough to an existing constraint
            // so we will use that instead
            return cl;
        }
    }

    locker.unlock();

    // ok, we didn't find it - we should append it to the list
    // unless another thread has got here first
    QWriteLocker locker2(&l);

    for (const auto &cl : angle_constraint_lengths)
    {
        if (std::abs(cl - length) < constraint_length_tolerance)
        {
            // this is close enough to an existing constraint
            // so we will use that instead
            return cl;
        }
    }

    // this is a new constraint, so add it to the list
    angle_constraint_lengths.append(length);

    return length;
}

void OpenMMMolecule::constructFromAmber(const Molecule &mol,
                                        const AmberParams &params,
                                        const AmberParams &params1,
                                        const PropertyMap &map,
                                        bool is_perturbable,
                                        bool is_qm)
{
    if (is_perturbable and is_qm)
    {
        throw SireError::invalid_key(QObject::tr(
            "We currently do not support perturbable QM molecules."), CODELOC);
    }

    const auto &moldata = mol.data();

    if (this->hasFieldAtoms())
    {
        if (this->nFieldAtoms() == molinfo.nAtoms())
        {
            // this is a field molecule, so we don't need to do anything
            return;
        }

        atoms = mol.atoms("atom property is_field_atom == False");
    }
    else
    {
        atoms = mol.atoms();
    }

    const int nats = atoms.count();

    if (nats <= 0)
    {
        return;
    }

    // look up the CGAtomIdx of each atom - this is because we
    // will use AtomIdx for the ordering and atom identifiers,
    // and also we may be skipping some atoms if they are field
    // atoms
    auto idx_to_cgatomidx = QVector<SireMol::CGAtomIdx>(nats);
    auto idx_to_cgatomidx_data = idx_to_cgatomidx.data();

    auto atomidx_to_idx = QVector<int>(molinfo.nAtoms(), 0);
    auto atomidx_to_idx_data = atomidx_to_idx.data();

    if (this->hasFieldAtoms())
    {
        for (int i = 0; i < nats; ++i)
        {
            const auto &atom = atoms(i);
            idx_to_cgatomidx_data[i] = molinfo.cgAtomIdx(atom.index());
            atomidx_to_idx_data[atom.index().value()] = i;
        }
    }
    else
    {
        for (int i = 0; i < nats; ++i)
        {
            idx_to_cgatomidx_data[i] = molinfo.cgAtomIdx(SireMol::AtomIdx(i));
            atomidx_to_idx_data[i] = i;
        }
    }

    // extract the coordinates and convert to OpenMM units
    const auto &c = moldata.property(map["coordinates"]).asA<SireMol::AtomCoords>();

    this->coords = QVector<OpenMM::Vec3>(nats, OpenMM::Vec3(0, 0, 0));
    auto coords_data = this->coords.data();

    for (int i = 0; i < nats; ++i)
    {
        coords_data[i] = to_vec3(c.at(idx_to_cgatomidx_data[i]));
    }

    // extract the velocities and convert to OpenMM units
    const auto vels_prop = map["velocities"];
    vels = QVector<OpenMM::Vec3>(nats, OpenMM::Vec3(0, 0, 0));

    if (moldata.hasProperty(vels_prop))
    {
        const auto &v = moldata.property(vels_prop).asA<SireMol::AtomVelocities>();
        auto vels_data = vels.data();

        for (int i = 0; i < nats; ++i)
        {
            vels_data[i] = to_vec3(v.at(idx_to_cgatomidx_data[i]));
        }
    }

    // extract the masses and convert to OpenMM units
    const auto params_masses = params.masses();

    this->masses = QVector<double>(nats, 0.0);

    auto masses_data = masses.data();

    if (is_perturbable)
    {
        const auto params1_masses = params1.masses();

        for (int i = 0; i < nats; ++i)
        {
            const auto cgatomidx = idx_to_cgatomidx_data[i];

            // use the largest mass of the perturbing atoms
            double mass = std::max(params_masses.at(cgatomidx).to(SireUnits::g_per_mol),
                                   params1_masses.at(cgatomidx).to(SireUnits::g_per_mol));

            if (mass < 0.05)
            {
                mass = 0.0;
            }

            if (mass < 0.5)
            {
                virtual_sites.append(i);
            }
            else if (mass < 2.5)
            {
                light_atoms.append(i);
            }

            masses_data[i] = mass;
        }
    }
    else
    {
        for (int i = 0; i < nats; ++i)
        {
            double mass = params_masses.at(idx_to_cgatomidx_data[i]).to(SireUnits::g_per_mol);

            if (mass < 0.05)
            {
                mass = 0.0;
            }

            if (mass < 0.5)
            {
                virtual_sites.append(i);
            }
            else if (mass < 2.5)
            {
                light_atoms.append(i);
            }

            masses_data[i] = mass;
        }
    }

    // extract the charges and LJ parameters and convert to OpenMM units
    const auto params_charges = params.charges();
    const auto params_ljs = params.ljs();

    this->cljs = QVector<std::tuple<double, double, double>>(nats, std::make_tuple(0.0, 0.0, 0.0));
    auto cljs_data = cljs.data();

    for (int i = 0; i < nats; ++i)
    {
        const auto &cgatomidx = idx_to_cgatomidx_data[i];

        const auto chg = params_charges.at(idx_to_cgatomidx_data[i]).to(SireUnits::mod_electron);
        const auto &lj = params_ljs.at(idx_to_cgatomidx_data[i]);
        double sig = lj.sigma().to(SireUnits::nanometer);
        double eps = lj.epsilon().to(SireUnits::kJ_per_mol);

        if (std::abs(sig) < 1e-9)
        {
            // this must be a null parameter
            eps = 0;
            sig = 1;
        }

        cljs_data[i] = std::make_tuple(chg, sig, eps);
    }

    this->bond_params.clear();
    this->constraints.clear();

    // initialise all atoms as being unbonded
    this->unbonded_atoms.reserve(nats);

    for (int i = 0; i < nats; ++i)
    {
        this->unbonded_atoms.insert(atomidx_to_idx_data[i]);
    }

    // now the bonds
    const double bond_k_to_openmm = 2.0 * (SireUnits::kcal_per_mol / (SireUnits::angstrom * SireUnits::angstrom)).to(SireUnits::kJ_per_mol / (SireUnits::nanometer * SireUnits::nanometer));
    const double bond_r0_to_openmm = SireUnits::angstrom.to(SireUnits::nanometer);

    QSet<qint64> constrained_pairs;

    bool include_constrained_energies = true;

    if (map.specified("include_constrained_energies"))
    {
        include_constrained_energies = map["include_constrained_energies"].value().asABoolean();
    }

    for (auto it = params.bonds().constBegin();
         it != params.bonds().constEnd();
         ++it)
    {
        const auto bondid = it.key().map(molinfo);
        const auto &bondparam = it.value().first;

        int atom0 = atomidx_to_idx_data[bondid.get<0>().value()];
        int atom1 = atomidx_to_idx_data[bondid.get<1>().value()];

        if (atom0 > atom1)
            std::swap(atom0, atom1);

        const double k = bondparam.k() * bond_k_to_openmm;
        const double r0 = bondparam.r0() * bond_r0_to_openmm;

        if (k != 0)
        {
            this->unbonded_atoms.remove(atom0);
            this->unbonded_atoms.remove(atom1);
        }

        const bool has_light_atom = (masses_data[atom0] < 2.5 or masses_data[atom1] < 2.5);
        const bool has_massless_atom = masses_data[atom0] < 0.5 or masses_data[atom1] < 0.5;

        auto this_constraint_type = constraint_type;

        if (is_perturbable)
        {
            this_constraint_type = perturbable_constraint_type;
        }

        bool bond_is_not_constrained = true;

        if ((not has_massless_atom) and ((this_constraint_type & CONSTRAIN_BONDS) or (has_light_atom and (this_constraint_type & CONSTRAIN_HBONDS))))
        {
            // add the constraint - this constrains the bond to whatever length it has now
            const auto delta = coords[atom1] - coords[atom0];
            auto constraint_length = std::sqrt((delta[0] * delta[0]) +
                                               (delta[1] * delta[1]) +
                                               (delta[2] * delta[2]));

            // use the r0 for the bond if this is close to the measured length and this
            // is not a perturbable molecule
            if (not is_perturbable and std::abs(constraint_length - r0) < 0.01)
            {
                constraint_length = r0;
            }

            this->constraints.append(std::make_tuple(atom0, atom1, constraint_length));
            constrained_pairs.insert(to_pair(atom0, atom1));
            bond_is_not_constrained = false;
        }

        if (include_constrained_energies or bond_is_not_constrained)
            this->bond_params.append(std::make_tuple(atom0, atom1, r0, k));
    }

    // now the angles
    const double angle_k_to_openmm = 2.0 * (SireUnits::kcal_per_mol).to(SireUnits::kJ_per_mol);

    ang_params.clear();

    for (auto it = params.angles().constBegin();
         it != params.angles().constEnd();
         ++it)
    {
        const auto angid = it.key().map(molinfo);
        const auto &angparam = it.value().first;

        int atom0 = atomidx_to_idx_data[angid.get<0>().value()];
        int atom1 = atomidx_to_idx_data[angid.get<1>().value()];
        int atom2 = atomidx_to_idx_data[angid.get<2>().value()];

        if (atom0 > atom2)
            std::swap(atom0, atom2);

        const double k = angparam.k() * angle_k_to_openmm;
        const double theta0 = angparam.theta0(); // already in radians

        const bool is_h_x_h = masses_data[atom0] < 2.5 and masses_data[atom2] < 2.5;

        const auto key = to_pair(atom0, atom2);

        bool angle_is_not_constrained = true;

        if (not constrained_pairs.contains(key))
        {
            auto this_constraint_type = constraint_type;

            if (is_perturbable)
            {
                this_constraint_type = perturbable_constraint_type;
            }

            // only include the angle X-y-Z if X-Z are not already constrained
            if ((this_constraint_type & CONSTRAIN_HANGLES) and is_h_x_h)
            {
                const auto delta = coords[atom2] - coords[atom0];
                auto constraint_length = std::sqrt((delta[0] * delta[0]) +
                                                   (delta[1] * delta[1]) +
                                                   (delta[2] * delta[2]));

                // we can speed up OpenMM by making sure that constraints are
                // equal if they operate on similar molecules (e.g. all water
                // constraints are the same. We will check for this if this is
                // a non-perturbable small molecule
                if (mol.nAtoms() < 10 and not is_perturbable)
                {
                    constraint_length = getSharedConstraintLength(constraint_length);
                }

                constraints.append(std::make_tuple(atom0, atom2,
                                                   constraint_length));
                constrained_pairs.insert(key);
                angle_is_not_constrained = false;
            }
        }
        else
            angle_is_not_constrained = false;

        if (include_constrained_energies or angle_is_not_constrained)
            ang_params.append(std::make_tuple(atom0, atom1, atom2,
                                              theta0, k));
    }

    // now the dihedrals
    const double dihedral_k_to_openmm = (SireUnits::kcal_per_mol).to(SireUnits::kJ_per_mol);

    dih_params.clear();

    for (auto it = params.dihedrals().constBegin();
         it != params.dihedrals().constEnd();
         ++it)
    {
        const auto dihid = it.key().map(molinfo);
        const auto &dihparam = it.value().first;

        int atom0 = atomidx_to_idx_data[dihid.get<0>().value()];
        int atom1 = atomidx_to_idx_data[dihid.get<1>().value()];
        int atom2 = atomidx_to_idx_data[dihid.get<2>().value()];
        int atom3 = atomidx_to_idx_data[dihid.get<3>().value()];

        if (atom0 > atom3)
        {
            std::swap(atom0, atom3);
            std::swap(atom1, atom2);
        }

        for (const auto &term : dihparam.terms())
        {
            const double v = term.k() * dihedral_k_to_openmm;
            const double phase = term.phase();                      // already in radians
            const int periodicity = std::round(term.periodicity()); // this is just an integer

            if (periodicity > 0)
            {
                dih_params.append(std::make_tuple(atom0, atom1,
                                                  atom2, atom3,
                                                  periodicity, phase, v));
            }
            else if (periodicity == 0 and v == 0)
            {
                // this is a null dihedral, e.g. for perturbation. Make sure
                // that the periodicity is 1, else otherwise openmm will complain
                dih_params.append(std::make_tuple(atom0, atom1,
                                                  atom2, atom3,
                                                  1, phase, v));
            }
            else
            {
                qWarning() << "IGNORING DIHEDRAL WITH WEIRD PERIODICITY" << dihparam.toString();
            }
        }
    }

    // now the impropers
    for (auto it = params.impropers().constBegin();
         it != params.impropers().constEnd();
         ++it)
    {
        const auto impid = it.key().map(molinfo);
        const auto &impparam = it.value().first;

        const int atom0 = atomidx_to_idx_data[impid.get<0>().value()];
        const int atom1 = atomidx_to_idx_data[impid.get<1>().value()];
        const int atom2 = atomidx_to_idx_data[impid.get<2>().value()];
        const int atom3 = atomidx_to_idx_data[impid.get<3>().value()];

        for (const auto &term : impparam.terms())
        {
            const double v = term.k() * dihedral_k_to_openmm;
            const double phase = term.phase();                      // already in radians
            const int periodicity = std::round(term.periodicity()); // this is just an integer

            if (periodicity > 0)
            {
                dih_params.append(std::make_tuple(atom0, atom1,
                                                  atom2, atom3,
                                                  periodicity, phase, v));
            }
            else if (periodicity == 0 and v == 0)
            {
                // this is a null dihedral, e.g. for perturbation. Make sure
                // that the periodicity is 1, else otherwise openmm will complain
                dih_params.append(std::make_tuple(atom0, atom1,
                                                  atom2, atom3,
                                                  1, phase, v));
            }
            else
            {
                qWarning() << "IGNORING IMPROPER WITH WEIRD PERIODICITY" << impparam.toString();
            }
        }
    }

    this->buildExceptions(mol, atomidx_to_idx, constrained_pairs, map);

    // Set the exception indices for this molecule.
    if (is_qm)
    {
        this->exception_atoms = this->getExceptionAtoms();
    }
}

bool is_ghost(const std::tuple<double, double, double> &clj)
{
    return std::get<0>(clj) == 0 and (std::get<1>(clj) == 0 or std::get<2>(clj) == 0);
}

bool is_ghost_charge(const std::tuple<double, double, double> &clj)
{
    return std::get<0>(clj) == 0;
}

bool is_ghost_lj(const std::tuple<double, double, double> &clj)
{
    return std::get<1>(clj) == 0 or std::get<2>(clj) == 0;
}

/** Go through all of the internals and compare them to the perturbed
 *  state. Ensure that there is a one-to-one mapping, with them all
 *  in the same order. Any that are missing are added as nulls in
 *  the correct end state.
 */
void OpenMMMolecule::alignInternals(const PropertyMap &map)
{
    // first go through an see which atoms are ghosts
    // While we do this, set the alpha values for the
    // reference and perturbed molecules
    if (cljs.count() != perturbed->cljs.count())
        throw SireError::incompatible_error(QObject::tr(
                                                "Different number of CLJ parameters between the reference "
                                                "(%1) and perturbed (%2) states.")
                                                .arg(cljs.count())
                                                .arg(perturbed->cljs.count()),
                                            CODELOC);

    this->alphas = QVector<double>(cljs.count(), 0.0);
    this->perturbed->alphas = this->alphas;

    for (int i = 0; i < cljs.count(); ++i)
    {
        const auto &clj0 = cljs.at(i);
        const auto &clj1 = perturbed->cljs.at(i);

        if (clj0 != clj1)
        {
            if (is_ghost(clj0))
            {
                from_ghost_idxs.insert(i);
                this->alphas[i] = 1.0;
            }
            else if (is_ghost(clj1))
            {
                to_ghost_idxs.insert(i);
                this->perturbed->alphas[i] = 1.0;
            }
        }
    }

    QVector<std::tuple<int, int, double, double>> bond_params_1;
    bond_params_1.reserve(bond_params.count());

    QVector<bool> found_index_0(bond_params.count(), false);
    QVector<bool> found_index_1(perturbed->bond_params.count(), false);

    for (int i = 0; i < bond_params.count(); ++i)
    {
        const auto &bond0 = bond_params.at(i);

        int atom0 = std::get<0>(bond0);
        int atom1 = std::get<1>(bond0);

        bool found = false;

        for (int j = 0; j < perturbed->bond_params.count(); ++j)
        {
            if (not found_index_1[j])
            {
                const auto &bond1 = perturbed->bond_params.at(j);

                if (std::get<0>(bond1) == atom0 and std::get<1>(bond1) == atom1)
                {
                    // we have found the matching bond!
                    bond_params_1.append(bond1);
                    found_index_0[i] = true;
                    found_index_1[j] = true;
                    found = true;
                    break;
                }
            }
        }

        if (not found)
        {
            // add a null bond with the same r0, but null k
            found_index_0[i] = true;
            bond_params_1.append(std::tuple<int, int, double, double>(atom0, atom1, std::get<2>(bond0), 0.0));
        }
    }

    for (int j = 0; j < perturbed->bond_params.count(); ++j)
    {
        if (not found_index_1[j])
        {
            // need to add a bond missing in the reference state
            const auto &bond1 = perturbed->bond_params.at(j);

            int atom0 = std::get<0>(bond1);
            int atom1 = std::get<1>(bond1);

            // add a null bond with the same r0, but null k
            bond_params.append(std::tuple<int, int, double, double>(atom0, atom1, std::get<2>(bond1), 0.0));
            bond_params_1.append(bond1);

            found_index_1[j] = true;

            unbonded_atoms.remove(atom0);
            unbonded_atoms.remove(atom1);
        }
    }

    // all of found_index_0 and found_index_1 should be true...
    if (found_index_0.indexOf(false) != -1 or found_index_1.indexOf(false) != -1)
    {
        throw SireError::program_bug(QObject::tr(
                                         "Failed to align the bonds!"),
                                     CODELOC);
    }

    perturbed->bond_params = bond_params_1;

    QVector<std::tuple<int, int, int, double, double>> ang_params_1;
    ang_params_1.reserve(ang_params.count());

    found_index_0 = QVector<bool>(ang_params.count(), false);
    found_index_1 = QVector<bool>(perturbed->ang_params.count(), false);

    for (int i = 0; i < ang_params.count(); ++i)
    {
        const auto &ang0 = ang_params.at(i);

        int atom0 = std::get<0>(ang0);
        int atom1 = std::get<1>(ang0);
        int atom2 = std::get<2>(ang0);

        bool found = false;

        for (int j = 0; j < perturbed->ang_params.count(); ++j)
        {
            if (not found_index_1[j])
            {
                const auto &ang1 = perturbed->ang_params.at(j);

                if (std::get<0>(ang1) == atom0 and std::get<1>(ang1) == atom1 and std::get<2>(ang1) == atom2)
                {
                    // we have found the matching angle!
                    ang_params_1.append(ang1);
                    found_index_0[i] = true;
                    found_index_1[j] = true;
                    found = true;
                    break;
                }
            }
        }

        if (not found)
        {
            // add a null angle with the same theta0, but null k
            found_index_0[i] = true;
            ang_params_1.append(std::tuple<int, int, int, double, double>(atom0, atom1, atom2, std::get<3>(ang0), 0.0));
        }
    }

    for (int j = 0; j < perturbed->ang_params.count(); ++j)
    {
        if (not found_index_1[j])
        {
            // need to add a bond missing in the reference state
            const auto &ang1 = perturbed->ang_params.at(j);

            int atom0 = std::get<0>(ang1);
            int atom1 = std::get<1>(ang1);
            int atom2 = std::get<2>(ang1);

            // add a null angle with the same theta0, but null k
            ang_params.append(std::tuple<int, int, int, double, double>(atom0, atom1, atom2, std::get<3>(ang1), 0.0));
            ang_params_1.append(ang1);

            found_index_1[j] = true;
        }
    }

    // all of found_index_0 and found_index_1 should be true...
    if (found_index_0.indexOf(false) != -1 or found_index_1.indexOf(false) != -1)
    {
        throw SireError::program_bug(QObject::tr(
                                         "Failed to align the angles!"),
                                     CODELOC);
    }

    perturbed->ang_params = ang_params_1;

    QVector<std::tuple<int, int, int, int, int, double, double>> dih_params_1;
    dih_params_1.reserve(dih_params.count());

    found_index_0 = QVector<bool>(dih_params.count(), false);
    found_index_1 = QVector<bool>(perturbed->dih_params.count(), false);

    for (int i = 0; i < dih_params.count(); ++i)
    {
        const auto &dih0 = dih_params.at(i);

        int atom0 = std::get<0>(dih0);
        int atom1 = std::get<1>(dih0);
        int atom2 = std::get<2>(dih0);
        int atom3 = std::get<3>(dih0);

        bool found = false;

        for (int j = 0; j < perturbed->dih_params.count(); ++j)
        {
            if (not found_index_1[j])
            {
                const auto &dih1 = perturbed->dih_params.at(j);

                // we need to match all of the atoms AND the periodicity
                if (std::get<0>(dih1) == atom0 and std::get<1>(dih1) == atom1 and
                    std::get<2>(dih1) == atom2 and std::get<3>(dih1) == atom3 and
                    std::get<4>(dih0) == std::get<4>(dih1))
                {
                    // we have found the matching torsion!
                    dih_params_1.append(dih1);
                    found_index_0[i] = true;
                    found_index_1[j] = true;
                    found = true;
                    break;
                }
            }
        }

        if (not found)
        {
            // add a null dihedral with the same periodicity and phase, but null k
            dih_params_1.append(std::tuple<int, int, int, int, int, double, double>(atom0, atom1, atom2, atom3, std::get<4>(dih0), std::get<5>(dih0), 0.0));
            found_index_0[i] = true;
        }
    }

    for (int j = 0; j < perturbed->dih_params.count(); ++j)
    {
        if (not found_index_1[j])
        {
            // need to add a dihedral missing in the reference state
            const auto &dih1 = perturbed->dih_params.at(j);

            int atom0 = std::get<0>(dih1);
            int atom1 = std::get<1>(dih1);
            int atom2 = std::get<2>(dih1);
            int atom3 = std::get<3>(dih1);

            // add a null dihedral with the same periodicity and phase, but null k
            dih_params.append(std::tuple<int, int, int, int, int, double, double>(atom0, atom1, atom2, atom3, std::get<4>(dih1), std::get<5>(dih1), 0.0));
            dih_params_1.append(dih1);
            found_index_1[j] = true;
        }
    }

    // all of found_index_0 and found_index_1 should be true...
    if (found_index_0.indexOf(false) != -1 or found_index_1.indexOf(false) != -1)
    {
        throw SireError::program_bug(QObject::tr(
                                         "Failed to align the dihedrals!"),
                                     CODELOC);
    }

    perturbed->dih_params = dih_params_1;

    // now align all of the exceptions - this should allow the bonding
    // to change during the perturbation
    QVector<std::tuple<int, int, double, double>> exception_params_1;
    exception_params_1.reserve(exception_params.count());

    found_index_0 = QVector<bool>(exception_params.count(), false);
    found_index_1 = QVector<bool>(perturbed->exception_params.count(), false);

    for (int i = 0; i < exception_params.count(); ++i)
    {
        const auto &ex0 = exception_params.at(i);

        int atom0 = std::get<0>(ex0);
        int atom1 = std::get<1>(ex0);

        bool found = false;

        for (int j = 0; j < perturbed->exception_params.count(); ++j)
        {
            const auto &ex1 = perturbed->exception_params.at(j);

            if (std::get<0>(ex1) == atom0 and std::get<1>(ex1) == atom1)
            {
                // we have found the matching exception!
                exception_params_1.append(ex1);
                found_index_0[i] = true;
                found_index_1[j] = true;
                found = true;
                break;
            }
        }

        if (not found)
        {
            // add a null exception with the same scale factors
            exception_params_1.append(std::tuple<int, int, double, double>(atom0, atom1, 1.0, 1.0));
            found_index_0[i] = true;
        }
    }

    for (int j = 0; j < perturbed->exception_params.count(); ++j)
    {
        if (not found_index_1[j])
        {
            // need to add an exception missing in the reference state
            const auto &ex1 = perturbed->exception_params.at(j);

            int atom0 = std::get<0>(ex1);
            int atom1 = std::get<1>(ex1);

            // add a null exception
            exception_params.append(std::tuple<int, int, double, double>(atom0, atom1, 1.0, 1.0));
            exception_params_1.append(ex1);
            found_index_1[j] = true;
        }
    }

    // all of found_index_0 and found_index_1 should be true...
    if (found_index_0.indexOf(false) != -1 or found_index_1.indexOf(false) != -1)
    {
        throw SireError::program_bug(QObject::tr(
                                         "Failed to align the exceptions!"),
                                     CODELOC);
    }

    perturbed->exception_params = exception_params_1;

    if (exception_params.count() != perturbed->exception_params.count())
    {
        throw SireError::program_bug(QObject::tr(
                                         "Different number of exceptions between the reference "
                                         "(%1) and perturbed (%2) states.")
                                         .arg(exception_params.count())
                                         .arg(perturbed->exception_params.count()),
                                     CODELOC);
    }
}

/** Internal function that builds all of the exceptions for all of the
    atoms in the molecule
*/
void OpenMMMolecule::buildExceptions(const Molecule &mol,
                                     const QVector<int> &atomidx_to_idx,
                                     QSet<qint64> &constrained_pairs,
                                     const PropertyMap &map)
{
    // we will build the complete exception list, and will not rely
    // on this list being built by an OpenMM forcefield. This is because
    // we need to allow this set to morph
    exception_params.clear();

    // save memory
    if (unbonded_atoms.isEmpty())
        unbonded_atoms = QSet<qint32>();

    const int nats = this->cljs.count();

    const auto &nbpairs = mol.property(map["intrascale"]).asA<CLJNBPairs>();

    const int ncgs = mol.nCutGroups();

    auto add_exception = [&](const AtomIdx &atom0, const AtomIdx &atom1,
                             double cscl, double ljscl)
    {
        if (cscl != 1 or ljscl != 1)
        {
            const int i = atomidx_to_idx[atom0.value()];
            const int j = atomidx_to_idx[atom1.value()];

            exception_params.append(std::make_tuple(i, j, cscl, ljscl));

            if (cscl == 0 and ljscl == 0)
            {
                // are any of these atoms unbonded? If so, then
                // we will need to add a constraint to hold them
                // in place
                if (unbonded_atoms.contains(i) or unbonded_atoms.contains(j))
                {
                    if (not constrained_pairs.contains(to_pair(i, j)))
                    {
                        const auto delta = coords[j] - coords[i];
                        const auto length = std::sqrt((delta[0] * delta[0]) +
                                                      (delta[1] * delta[1]) +
                                                      (delta[2] * delta[2]));
                        constraints.append(std::make_tuple(i, j, getSharedConstraintLength(length)));
                        constrained_pairs.insert(to_pair(i, j));
                    }
                }
            }
        }
    };

    // loop over all pairs of CutGroups and get the NB scale factors
    if (ncgs == 1)
    {
        if (nats == 1)
        {
            // nothing to do :-)
        }
        else if (nats == 2)
        {
            // two atoms must be excluded
            exception_params.append(std::make_tuple(0, 1, 0.0, 0.0));

            if (unbonded_atoms.contains(0) or unbonded_atoms.contains(1))
            {
                // these atoms are not bonded - we need to add a constraint
                // to keep them in place
                const auto delta = coords[1] - coords[0];
                const auto length = std::sqrt((delta[0] * delta[0]) +
                                              (delta[1] * delta[1]) +
                                              (delta[2] * delta[2]));
                constraints.append(std::make_tuple(0, 1, getSharedConstraintLength(length)));
                constrained_pairs.insert(to_pair(0, 1));
            }
        }
        else if (nats == 3)
        {
            // three atoms must be excluded
            exception_params.append(std::make_tuple(0, 1, 0.0, 0.0));
            exception_params.append(std::make_tuple(1, 2, 0.0, 0.0));
            exception_params.append(std::make_tuple(0, 2, 0.0, 0.0));

            if (unbonded_atoms.contains(0) or unbonded_atoms.contains(1) or unbonded_atoms.contains(2))
            {
                // these atoms are not bonded - we need to add a constraint
                // to keep them in place
                auto delta = coords[1] - coords[0];
                auto length = std::sqrt((delta[0] * delta[0]) +
                                        (delta[1] * delta[1]) +
                                        (delta[2] * delta[2]));
                constraints.append(std::make_tuple(0, 1, getSharedConstraintLength(length)));
                constrained_pairs.insert(to_pair(0, 1));

                delta = coords[2] - coords[0];
                length = std::sqrt((delta[0] * delta[0]) +
                                   (delta[1] * delta[1]) +
                                   (delta[2] * delta[2]));
                constraints.append(std::make_tuple(0, 2, getSharedConstraintLength(length)));
                constrained_pairs.insert(to_pair(0, 2));

                delta = coords[2] - coords[1];
                length = std::sqrt((delta[0] * delta[0]) +
                                   (delta[1] * delta[1]) +
                                   (delta[2] * delta[2]));
                constraints.append(std::make_tuple(1, 2, getSharedConstraintLength(length)));
                constrained_pairs.insert(to_pair(1, 2));
            }
        }
        else
        {
            // we only need to worry about ourselves
            const auto &cgpairs = nbpairs.get(CGIdx(0), CGIdx(0));

            if (cgpairs.isEmpty())
            {
                // all of the pairs have the same value (surprising!)
                const auto &cljscl = cgpairs.defaultValue();

                if (cljscl.coulomb() != 1 or cljscl.lj() != 1)
                {
                    for (int i = 0; i < nats - 1; ++i)
                    {
                        for (int j = i + 1; j < nats; ++j)
                        {
                            add_exception(AtomIdx(i), AtomIdx(j),
                                          cljscl.coulomb(), cljscl.lj());
                        }
                    }
                }
            }
            else
            {
                // the pairs have different values, so add these in
                for (int i = 0; i < nats - 1; ++i)
                {
                    for (int j = i + 1; j < nats; ++j)
                    {
                        const auto &scl = cgpairs.get(i, j);

                        if (scl.coulomb() != 1 or scl.lj() != 1)
                        {
                            add_exception(AtomIdx(i), AtomIdx(j),
                                          scl.coulomb(), scl.lj());
                        }
                    }
                }
            }
        }
    }
    else
    {
        const auto &molinfo = mol.data().info();

        // do all individual cutgroups
        for (int icg = 0; icg < ncgs; ++icg)
        {
            const int i_nats = molinfo.nAtoms(CGIdx(icg));

            const auto &cgpairs = nbpairs.get(CGIdx(icg), CGIdx(icg));

            if (cgpairs.isEmpty())
            {
                const auto &scl = cgpairs.defaultValue();

                if (scl.coulomb() != 1 or scl.lj() != 1)
                {
                    // all of the pairs are excluded for all atoms
                    for (int i = 0; i < i_nats - 1; ++i)
                    {
                        for (int j = i + 1; j < i_nats; ++j)
                        {
                            add_exception(molinfo.atomIdx(CGAtomIdx(CGIdx(icg), Index(i))),
                                          molinfo.atomIdx(CGAtomIdx(CGIdx(icg), Index(j))),
                                          scl.coulomb(), scl.lj());
                        }
                    }
                }
            }
            else
            {
                // all of the pairs are excluded for all atoms
                for (int i = 0; i < i_nats - 1; ++i)
                {
                    for (int j = i + 1; j < i_nats; ++j)
                    {
                        const auto &scl = cgpairs.get(i, j);

                        if (scl.coulomb() != 1 or scl.lj() != 1)
                        {
                            add_exception(molinfo.atomIdx(CGAtomIdx(CGIdx(icg), Index(i))),
                                          molinfo.atomIdx(CGAtomIdx(CGIdx(icg), Index(j))),
                                          scl.coulomb(), scl.lj());
                        }
                    }
                }
            }
        }

        // do all cutgroup pairs
        for (int icg = 0; icg < ncgs - 1; ++icg)
        {
            const int i_nats = molinfo.nAtoms(CGIdx(icg));

            for (int jcg = icg + 1; jcg < ncgs; ++jcg)
            {
                const int j_nats = molinfo.nAtoms(CGIdx(jcg));

                const auto &cgpairs = nbpairs.get(CGIdx(icg), CGIdx(jcg));

                if (cgpairs.isEmpty())
                {
                    const auto &scl = cgpairs.defaultValue();

                    if (scl.coulomb() != 1 or scl.lj() != 1)
                    {
                        // all of the pairs are excluded for all atoms
                        for (int i = 0; i < i_nats; ++i)
                        {
                            for (int j = 0; j < j_nats; ++j)
                            {
                                add_exception(molinfo.atomIdx(CGAtomIdx(CGIdx(icg), Index(i))),
                                              molinfo.atomIdx(CGAtomIdx(CGIdx(jcg), Index(j))),
                                              scl.coulomb(), scl.lj());
                            }
                        }
                    }
                }
                else
                {
                    // all of the pairs are excluded for all atoms
                    for (int i = 0; i < i_nats; ++i)
                    {
                        for (int j = 0; j < j_nats; ++j)
                        {
                            const auto &scl = cgpairs.get(i, j);

                            if (scl.coulomb() != 1 or scl.lj() != 1)
                            {
                                add_exception(molinfo.atomIdx(CGAtomIdx(CGIdx(icg), Index(i))),
                                              molinfo.atomIdx(CGAtomIdx(CGIdx(jcg), Index(j))),
                                              scl.coulomb(), scl.lj());
                            }
                        }
                    }
                }
            }
        }
    }
}

void OpenMMMolecule::copyInCoordsAndVelocities(OpenMM::Vec3 *c, OpenMM::Vec3 *v) const
{
    const auto *coords_data = coords.constData();

    if (c != 0 and coords_data != 0)
    {
        const int nats = coords.count();

        for (int i = 0; i < nats; ++i)
        {
            *c = coords_data[i];
            c += 1;
        }
    }

    const auto *vels_data = vels.constData();

    if (v != 0 and vels_data != 0)
    {
        const int nats = vels.count();

        for (int i = 0; i < nats; ++i)
        {
            *v = vels_data[i];
            v += 1;
        }
    }
}

/** Return the alpha parameters of all atoms in atom order for
 *  this molecule
 */
QVector<double> OpenMMMolecule::getAlphas() const
{
    return this->alphas;
}

/** Return all of the atom charges in atom order for this molecule */
QVector<double> OpenMMMolecule::getCharges() const
{
    const int natoms = this->cljs.count();

    QVector<double> charges(natoms);

    auto charges_data = charges.data();
    const auto cljs_data = this->cljs.constData();

    for (int i = 0; i < natoms; ++i)
    {
        charges_data[i] = std::get<0>(cljs_data[i]);
    }

    return charges;
}

/** Return all of the LJ sigma parameters in atom order for this molecule */
QVector<double> OpenMMMolecule::getSigmas() const
{
    const int natoms = this->cljs.count();

    QVector<double> sigmas(natoms);

    auto sigmas_data = sigmas.data();
    const auto cljs_data = this->cljs.constData();

    for (int i = 0; i < natoms; ++i)
    {
        sigmas_data[i] = std::get<1>(cljs_data[i]);
    }

    return sigmas;
}

/** Return all of the LJ epsilon parameters in atom order for this molecule */
QVector<double> OpenMMMolecule::getEpsilons() const
{
    const int natoms = this->cljs.count();

    QVector<double> epsilons(natoms);

    auto epsilons_data = epsilons.data();
    const auto cljs_data = this->cljs.constData();

    for (int i = 0; i < natoms; ++i)
    {
        epsilons_data[i] = std::get<2>(cljs_data[i]);
    }

    return epsilons;
}

/** Return all of the bond k parameters in bond order for this molecule */
QVector<double> OpenMMMolecule::getBondKs() const
{
    const int nbonds = this->bond_params.count();

    QVector<double> bond_ks(nbonds);

    auto bond_ks_data = bond_ks.data();
    const auto bond_params_data = this->bond_params.constData();

    for (int i = 0; i < nbonds; ++i)
    {
        bond_ks_data[i] = std::get<3>(bond_params_data[i]);
    }

    return bond_ks;
}

/** Return all of the bond length parameters in bond order for this molecule */
QVector<double> OpenMMMolecule::getBondLengths() const
{
    const int nbonds = this->bond_params.count();

    QVector<double> bond_lengths(nbonds);

    auto bond_lengths_data = bond_lengths.data();
    const auto bond_params_data = this->bond_params.constData();

    for (int i = 0; i < nbonds; ++i)
    {
        bond_lengths_data[i] = std::get<2>(bond_params_data[i]);
    }

    return bond_lengths;
}

/** Return all of the angle K parameters in angle order for this molecule */
QVector<double> OpenMMMolecule::getAngleKs() const
{
    const int nangs = this->ang_params.count();

    QVector<double> ang_ks(nangs);

    auto ang_ks_data = ang_ks.data();
    const auto ang_params_data = this->ang_params.constData();

    for (int i = 0; i < nangs; ++i)
    {
        ang_ks_data[i] = std::get<4>(ang_params_data[i]);
    }

    return ang_ks;
}

/** Return all of the angle size parameters in angle order for this molecule */
QVector<double> OpenMMMolecule::getAngleSizes() const
{
    const int nangs = this->ang_params.count();

    QVector<double> ang_sizes(nangs);

    auto ang_sizes_data = ang_sizes.data();
    const auto ang_params_data = this->ang_params.constData();

    for (int i = 0; i < nangs; ++i)
    {
        ang_sizes_data[i] = std::get<3>(ang_params_data[i]);
    }

    return ang_sizes;
}

/** Return all of the dihedral torsion periodicities in dihedral order
 *  for this molecule
 */
QVector<int> OpenMMMolecule::getTorsionPeriodicities() const
{
    const int ndihs = this->dih_params.count();

    QVector<int> dih_periodicities(ndihs);

    auto dih_periodicities_data = dih_periodicities.data();
    const auto dih_params_data = this->dih_params.constData();

    for (int i = 0; i < ndihs; ++i)
    {
        dih_periodicities_data[i] = std::get<4>(dih_params_data[i]);
    }

    return dih_periodicities;
}

/** Return all of the torsion phase parameters for all of the dihedrals
 *  in dihedral order for this molecule
 */
QVector<double> OpenMMMolecule::getTorsionPhases() const
{
    const int ndihs = this->dih_params.count();

    QVector<double> dih_phases(ndihs);

    auto dih_phases_data = dih_phases.data();
    const auto dih_params_data = this->dih_params.constData();

    for (int i = 0; i < ndihs; ++i)
    {
        dih_phases_data[i] = std::get<5>(dih_params_data[i]);
    }

    return dih_phases;
}

/** Return all of the torsion K values for all of the dihedrals in
 *  dihedral order for this molecule
 */
QVector<double> OpenMMMolecule::getTorsionKs() const
{
    const int ndihs = this->dih_params.count();

    QVector<double> dih_ks(ndihs);

    auto dih_ks_data = dih_ks.data();
    const auto dih_params_data = this->dih_params.constData();

    for (int i = 0; i < ndihs; ++i)
    {
        dih_ks_data[i] = std::get<6>(dih_params_data[i]);
    }

    return dih_ks;
}

/** Return the atom indexes of the atoms in the exceptions, in
 *  exception order for this molecule
 */
QVector<std::pair<int, int>> OpenMMMolecule::getExceptionAtoms() const
{
    const int nexceptions = this->exception_params.count();

    QVector<std::pair<int, int>> exception_atoms(nexceptions);

    auto exception_atoms_data = exception_atoms.data();
    const auto exception_params_data = this->exception_params.constData();

    for (int i = 0; i < nexceptions; ++i)
    {
        exception_atoms_data[i] = std::make_pair(std::get<0>(exception_params_data[i]),
                                                 std::get<1>(exception_params_data[i]));
    }

    return exception_atoms;
}

/** Return all of the coulomb intramolecular scale factors (nbscl)
 *  in exception order for this molecule
 */
QVector<double> OpenMMMolecule::getChargeScales() const
{
    const int nexceptions = this->exception_params.count();

    QVector<double> charge_scales(nexceptions);

    auto charge_scales_data = charge_scales.data();
    const auto exception_params_data = this->exception_params.constData();

    for (int i = 0; i < nexceptions; ++i)
    {
        charge_scales_data[i] = std::get<2>(exception_params_data[i]);
    }

    return charge_scales;
}

/** Return all of the LJ intramolecular scale factors (nbscl)
 *  in exception order for this molecule
 */
QVector<double> OpenMMMolecule::getLJScales() const
{
    const int nexceptions = this->exception_params.count();

    QVector<double> lj_scales(nexceptions);

    auto lj_scales_data = lj_scales.data();
    const auto exception_params_data = this->exception_params.constData();

    for (int i = 0; i < nexceptions; ++i)
    {
        lj_scales_data[i] = std::get<3>(exception_params_data[i]);
    }

    return lj_scales;
}

////////
//////// Implementation of PerturbableOpenMMMolecule
////////

/** Null constructor */
PerturbableOpenMMMolecule::PerturbableOpenMMMolecule()
{
}

/** Construct from the passed OpenMMMolecule */
PerturbableOpenMMMolecule::PerturbableOpenMMMolecule(const OpenMMMolecule &mol)
{
    if (mol.perturbed.get() == 0)
        throw SireError::incompatible_error(QObject::tr(
                                                "You cannot construct a PerturbableOpenMMMolecule from an "
                                                "OpenMMMolecule that has not been perturbed!"),
                                            CODELOC);

    alpha0 = mol.getAlphas();
    alpha1 = mol.perturbed->getAlphas();

    chg0 = mol.getCharges();
    chg1 = mol.perturbed->getCharges();

    sig0 = mol.getSigmas();
    sig1 = mol.perturbed->getSigmas();

    eps0 = mol.getEpsilons();
    eps1 = mol.perturbed->getEpsilons();

    bond_k0 = mol.getBondKs();
    bond_k1 = mol.perturbed->getBondKs();

    bond_r0 = mol.getBondLengths();
    bond_r1 = mol.perturbed->getBondLengths();

    ang_k0 = mol.getAngleKs();
    ang_k1 = mol.perturbed->getAngleKs();

    ang_t0 = mol.getAngleSizes();
    ang_t1 = mol.perturbed->getAngleSizes();

    tors_k0 = mol.getTorsionKs();
    tors_k1 = mol.perturbed->getTorsionKs();

    tors_periodicity0 = mol.getTorsionPeriodicities();
    tors_periodicity1 = mol.perturbed->getTorsionPeriodicities();

    tors_phase0 = mol.getTorsionPhases();
    tors_phase1 = mol.perturbed->getTorsionPhases();

    charge_scl0 = mol.getChargeScales();
    charge_scl1 = mol.perturbed->getChargeScales();

    exception_atoms = mol.getExceptionAtoms();

    lj_scl0 = mol.getLJScales();
    lj_scl1 = mol.perturbed->getLJScales();

    to_ghost_idxs = mol.to_ghost_idxs;
    from_ghost_idxs = mol.from_ghost_idxs;
}

/** Copy constructor */
PerturbableOpenMMMolecule::PerturbableOpenMMMolecule(const PerturbableOpenMMMolecule &other)
    : alpha0(other.alpha0), alpha1(other.alpha1),
      chg0(other.chg0), chg1(other.chg1),
      sig0(other.sig0), sig1(other.sig1),
      eps0(other.eps0), eps1(other.eps1),
      bond_k0(other.bond_k0), bond_k1(other.bond_k1),
      bond_r0(other.bond_r0), bond_r1(other.bond_r1),
      ang_k0(other.ang_k0), ang_k1(other.ang_k1),
      ang_t0(other.ang_t0), ang_t1(other.ang_t1),
      tors_k0(other.tors_k0), tors_k1(other.tors_k1),
      tors_periodicity0(other.tors_periodicity0),
      tors_periodicity1(other.tors_periodicity1),
      tors_phase0(other.tors_phase0), tors_phase1(other.tors_phase1),
      charge_scl0(other.charge_scl0), charge_scl1(other.charge_scl1),
      lj_scl0(other.lj_scl0), lj_scl1(other.lj_scl1),
      to_ghost_idxs(other.to_ghost_idxs), from_ghost_idxs(other.from_ghost_idxs),
      exception_atoms(other.exception_atoms), exception_idxs(other.exception_idxs)
{
}

/** Destructor */
PerturbableOpenMMMolecule::~PerturbableOpenMMMolecule()
{
}

/** Comparison operator */
bool PerturbableOpenMMMolecule::operator==(const PerturbableOpenMMMolecule &other) const
{
    return alpha0 == alpha1 and chg0 == chg1 and sig0 == sig1 and eps0 == eps1 and
           bond_k0 == bond_k1 and bond_r0 == bond_r1 and ang_k0 == ang_k1 and
           ang_t0 == ang_t1 and tors_k0 == tors_k1 and tors_periodicity0 == tors_periodicity1 and
           tors_phase0 == tors_phase1 and charge_scl0 == charge_scl1 and lj_scl0 == lj_scl1 and
           to_ghost_idxs == other.to_ghost_idxs and from_ghost_idxs == other.from_ghost_idxs and
           exception_atoms == other.exception_atoms and exception_idxs == other.exception_idxs;
}

/** Comparison operator */
bool PerturbableOpenMMMolecule::operator!=(const PerturbableOpenMMMolecule &other) const
{
    return not this->operator==(other);
}

/** Return the alpha parameters of the reference state */
QVector<double> PerturbableOpenMMMolecule::getAlphas0() const
{
    return this->alpha0;
}

/** Return the alpha parameters of the perturbed state */
QVector<double> PerturbableOpenMMMolecule::getAlphas1() const
{
    return this->alpha1;
}

/** Return the atom charges of the reference state */
QVector<double> PerturbableOpenMMMolecule::getCharges0() const
{
    return this->chg0;
}

/** Return the atom charges of the perturbed state */
QVector<double> PerturbableOpenMMMolecule::getCharges1() const
{
    return this->chg1;
}

/** Return the LJ sigma parameters of the reference state */
QVector<double> PerturbableOpenMMMolecule::getSigmas0() const
{
    return this->sig0;
}

/** Return the LJ sigma parameters of the perturbed state */
QVector<double> PerturbableOpenMMMolecule::getSigmas1() const
{
    return this->sig1;
}

/** Return the LJ epsilon parameters of the reference state */
QVector<double> PerturbableOpenMMMolecule::getEpsilons0() const
{
    return this->eps0;
}

/** Return the LJ epsilon parameters of the perturbed state */
QVector<double> PerturbableOpenMMMolecule::getEpsilons1() const
{
    return this->eps1;
}

/** Return the bond k parameters of the reference state */
QVector<double> PerturbableOpenMMMolecule::getBondKs0() const
{
    return this->bond_k0;
}

/** Return the bond k parameters of the perturbed state */
QVector<double> PerturbableOpenMMMolecule::getBondKs1() const
{
    return this->bond_k1;
}

/** Return the bond length parameters of the reference state */
QVector<double> PerturbableOpenMMMolecule::getBondLengths0() const
{
    return this->bond_r0;
}

/** Return the bond length parameters of the perturbed state */
QVector<double> PerturbableOpenMMMolecule::getBondLengths1() const
{
    return this->bond_r1;
}

/** Return the angle k parameters of the reference state */
QVector<double> PerturbableOpenMMMolecule::getAngleKs0() const
{
    return this->ang_k0;
}

/** Return the angle k parameters of the perturbed state */
QVector<double> PerturbableOpenMMMolecule::getAngleKs1() const
{
    return this->ang_k1;
}

/** Return the angle size parameters of the reference state */
QVector<double> PerturbableOpenMMMolecule::getAngleSizes0() const
{
    return this->ang_t0;
}

/** Return the angle size parameters of the perturbed state */
QVector<double> PerturbableOpenMMMolecule::getAngleSizes1() const
{
    return this->ang_t1;
}

/** Return the torsion k parameters of the reference state */
QVector<double> PerturbableOpenMMMolecule::getTorsionKs0() const
{
    return this->tors_k0;
}

/** Return the torsion k parameters of the perturbed state */
QVector<double> PerturbableOpenMMMolecule::getTorsionKs1() const
{
    return this->tors_k1;
}

/** Return the torsion periodicity parameters of the reference state */
QVector<int> PerturbableOpenMMMolecule::getTorsionPeriodicities0() const
{
    return this->tors_periodicity0;
}

/** Return the torsion periodicity parameters of the perturbed state */
QVector<int> PerturbableOpenMMMolecule::getTorsionPeriodicities1() const
{
    return this->tors_periodicity1;
}

/** Return the torsion phase parameters of the reference state */
QVector<double> PerturbableOpenMMMolecule::getTorsionPhases0() const
{
    return this->tors_phase0;
}

/** Return the torsion phase parameters of the perturbed state */
QVector<double> PerturbableOpenMMMolecule::getTorsionPhases1() const
{
    return this->tors_phase1;
}

/** Return the coulomb intramolecular scale factors of the reference state */
QVector<double> PerturbableOpenMMMolecule::getChargeScales0() const
{
    return this->charge_scl0;
}

/** Return the coulomb intramolecular scale factors of the perturbed state */
QVector<double> PerturbableOpenMMMolecule::getChargeScales1() const
{
    return this->charge_scl1;
}

/** Return the LJ intramolecular scale factors of the reference state */
QVector<double> PerturbableOpenMMMolecule::getLJScales0() const
{
    return this->lj_scl0;
}

/** Return the LJ intramolecular scale factors of the perturbed state */
QVector<double> PerturbableOpenMMMolecule::getLJScales1() const
{
    return this->lj_scl1;
}

/** Return the indexes of the atoms that are to be ghosted in the
 *  perturbed state
 */
QSet<int> PerturbableOpenMMMolecule::getToGhostIdxs() const
{
    return this->to_ghost_idxs;
}

/** Return the indexes of the atoms that were ghosts in the
 *  reference state
 */
QSet<int> PerturbableOpenMMMolecule::getFromGhostIdxs() const
{
    return this->from_ghost_idxs;
}

/** Return true if the atom is a ghost atom in the
 *  referenece or perturbed states */
bool PerturbableOpenMMMolecule::isGhostAtom(int atom) const
{
    return from_ghost_idxs.contains(atom) or to_ghost_idxs.contains(atom);
}

/** Return the indices of the atoms in the exceptions */
QVector<std::pair<int, int>> PerturbableOpenMMMolecule::getExceptionAtoms() const
{
    return this->exception_atoms;
}

/** Return the global indexes of the exceptions in the non-bonded and
 *  ghost-14 forces
 */
QVector<std::pair<int, int>> PerturbableOpenMMMolecule::getExceptionIndices(const QString &name) const
{
    return this->exception_idxs.value(name);
}

/** Set the global indexes of the exceptions in the non-bonded and
 *  ghost-14 forces
 */
void PerturbableOpenMMMolecule::setExceptionIndices(const QString &name,
                                                    const QVector<std::pair<int, int>> &exception_idxs)
{
    if (exception_idxs.count() != this->exception_atoms.count())
        throw SireError::incompatible_error(QObject::tr(
                                                "The number of exception indicies (%1) does not match the number of exceptions (%2)")
                                                .arg(exception_idxs.count())
                                                .arg(this->exception_atoms.count()),
                                            CODELOC);

    this->exception_idxs.insert(name, exception_idxs);
}<|MERGE_RESOLUTION|>--- conflicted
+++ resolved
@@ -450,11 +450,7 @@
         epsilon = lj_14_scl * std::sqrt(std::get<2>(clj0) * std::get<2>(clj1));
     }
 
-<<<<<<< HEAD
-    if ((this->isPerturbable() or this->isQM()) and charge == 0 and epsilon == 0)
-=======
-    if (this->isPerturbable() and charge == 0 and std::abs(epsilon) < 1e-9)
->>>>>>> 106d7838
+    if ((this->isPerturbable() or this->isQM()) and charge == 0 and std::abs(epsilon) < 1e-9)
     {
         // openmm tries to optimise away zero parameters - this is an issue
         // as perturbation requires that we don't remove them!
