--- conflicted
+++ resolved
@@ -571,9 +571,6 @@
 
             double mass = std::max(mass0, mass1);
 
-            const bool mass0_is_light = (mass0 >= 1 and mass0 < 2.5);
-            const bool mass1_is_light = (mass1 >= 1 and mass1 < 2.5);
-
             if (mass < 0.05)
             {
                 mass = 0.0;
@@ -584,14 +581,11 @@
                 // this must be a ghost in both end states?
                 light_atoms.insert(i);
             }
-<<<<<<< HEAD
-=======
             else if (check_for_h_by_max_mass and mass < 2.5)
             {
                 // the maximum mass is less than 2.5, so this is a H
                 light_atoms.insert(i);
             }
->>>>>>> 73d237b3
             else if (check_for_h_by_mass and (mass0_is_light or mass1_is_light))
             {
                 // one of the atoms is H or He
