--- conflicted
+++ resolved
@@ -124,12 +124,8 @@
         void addRestraintIndex(const QString &force, int index);
 
         int addPerturbableMolecule(const OpenMMMolecule &molecule,
-<<<<<<< HEAD
-                                   const QHash<QString, qint32> &start_indices);
-=======
                                    const QHash<QString, qint32> &start_indicies,
                                    const SireBase::PropertyMap &map = SireBase::PropertyMap());
->>>>>>> f23de21c
 
         void setExceptionIndicies(int idx, const QString &ff,
                                   const QVector<boost::tuple<int, int>> &exception_idxs);
