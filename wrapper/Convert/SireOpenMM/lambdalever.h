--- conflicted
+++ resolved
@@ -117,15 +117,10 @@
         int addPerturbableMolecule(const OpenMMMolecule &molecule,
                                    const QHash<QString, qint32> &start_indices);
 
-<<<<<<< HEAD
-        void setExceptionIndices(int idx, const QString &ff,
-                                 const QVector<std::pair<int, int>> &exception_idxs);
-=======
         void setExceptionIndicies(int idx, const QString &ff,
                                   const QVector<boost::tuple<int, int>> &exception_idxs);
 
         void setConstraintIndicies(int idx, const QVector<qint32> &constraint_idxs);
->>>>>>> 5867df01
 
         void setSchedule(const SireCAS::LambdaSchedule &schedule);
 
@@ -195,21 +190,11 @@
         return "OpenMM::CustomBondForce";
     }
 
-<<<<<<< HEAD
     template <>
     inline QString _get_typename<SireOpenMM::QMForce>()
     {
         return "SireOpenMM::QMForce";
     }
-=======
-    // LESTER - UNCOMMENT BELOW FOR FEATURE_EMLE
-
-    /*template <>
-    inline QString _get_typename<SireOpenMM::QMMMForce>()
-    {
-        return "SireOpenMM::QMMMForce";
-    }*/
->>>>>>> 5867df01
 
     /** Return the OpenMM::Force (of type T) that is called 'name'
      *  from the passed OpenMM::System. This returns 0 if the force
