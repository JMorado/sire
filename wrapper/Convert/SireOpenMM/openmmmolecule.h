--- conflicted
+++ resolved
@@ -21,37 +21,6 @@
 
 namespace SireOpenMM
 {
-    /** Internal class used to hold information about field molecules
-     *
-     *  These are either entire or parts of molecules that contribute
-     *  to a fixed potential field
-     */
-    class FieldAtoms
-    {
-    public:
-        FieldAtoms();
-        FieldAtoms(const SireMol::Selector<SireMol::Atom> &atoms,
-                   const SireBase::PropertyMap &map);
-        ~FieldAtoms();
-
-        int nAtoms() const;
-        int count() const;
-
-        QVector<OpenMM::Vec3> getCoords() const;
-        QVector<double> getCharges() const;
-        QVector<double> getSigmas() const;
-        QVector<double> getEpsilons() const;
-
-        void append(const FieldAtoms &other);
-
-        FieldAtoms &operator+=(const FieldAtoms &other);
-
-    private:
-        QVector<OpenMM::Vec3> coords;
-        QVector<double> charges;
-        QVector<double> sigmas;
-        QVector<double> epsilons;
-    };
 
     /** Internal class used to hold all of the extracted information
      *  of an OpenMM Molecule. You should not use this outside
@@ -85,8 +54,6 @@
 
         bool isPerturbable() const;
 
-        int nAtoms() const;
-
         QVector<double> getCharges() const;
         QVector<double> getSigmas() const;
         QVector<double> getEpsilons() const;
@@ -110,18 +77,7 @@
 
         bool isGhostAtom(int atom) const;
 
-<<<<<<< HEAD
-        bool isFieldAtoms() const;
-        bool hasFieldAtoms() const;
-
-        int nFieldAtoms() const;
-
-        const FieldAtoms &getFieldAtoms() const;
-
-        std::tuple<int, int, double, double, double>
-=======
         boost::tuple<int, int, double, double, double>
->>>>>>> 5867df01
         getException(int atom0, int atom1,
                      int start_index,
                      double coul_14_scl,
@@ -183,14 +139,9 @@
         /** The molecule perturbed molecule, if this is perturbable */
         std::shared_ptr<OpenMMMolecule> perturbed;
 
-<<<<<<< HEAD
-        /** The field atoms for the molecule, if this has field atoms */
-        std::shared_ptr<FieldAtoms> field_atoms;
-=======
         /** The indicies of the added exceptions - only populated
          *  if this is a peturbable molecule */
         QHash<QString, QVector<boost::tuple<int, int>>> exception_idxs;
->>>>>>> 5867df01
 
         /** The property map used to get the perturbable properties -
          *  this is only non-default if the molecule is perturbable
@@ -232,16 +183,13 @@
                                 const SireMM::AmberParams &params,
                                 const SireMM::AmberParams &params1,
                                 const SireBase::PropertyMap &map,
-                                bool is_perturbable=false);
+                                bool is_perturbable);
 
         void buildExceptions(const SireMol::Molecule &mol,
-                             const QVector<int> &atomidx_to_idx,
                              QSet<qint64> &constrained_pairs,
                              const SireBase::PropertyMap &map);
 
         void alignInternals(const SireBase::PropertyMap &map);
-
-        void processFieldAtoms();
     };
 
     /** This class holds all of the information of an OpenMM molecule
@@ -319,12 +267,6 @@
 
         QVector<boost::tuple<qint32, qint32>> getExceptionAtoms() const;
 
-<<<<<<< HEAD
-        QVector<std::pair<int, int>> getExceptionIndices(const QString &name) const;
-
-        void setExceptionIndices(const QString &name,
-                                 const QVector<std::pair<int, int>> &exception_idxs);
-=======
         QVector<boost::tuple<qint32, qint32>> getExceptionIndicies(const QString &name) const;
 
         void setExceptionIndicies(const QString &name,
@@ -342,7 +284,6 @@
         QList<SireMM::Bond> bonds() const;
         QList<SireMM::Angle> angles() const;
         QList<SireMM::Dihedral> torsions() const;
->>>>>>> 5867df01
 
     private:
         /** The atoms that are perturbed, in the order they appear
@@ -410,6 +351,7 @@
          */
         QVector<qint32> constraint_idxs;
     };
+
 }
 
 Q_DECLARE_METATYPE(SireOpenMM::PerturbableOpenMMMolecule)
