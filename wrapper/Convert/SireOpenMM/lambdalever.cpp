/********************************************\
  *
  *  Sire - Molecular Simulation Framework
  *
  *  Copyright (C) 2023  Christopher Woods
  *
  *  This program is free software; you can redistribute it and/or modify
  *  it under the terms of the GNU General Public License as published by
  *  the Free Software Foundation; either version 3 of the License, or
  *  (at your option) any later version.
  *
  *  This program is distributed in the hope that it will be useful,
  *  but WITHOUT ANY WARRANTY; without even the implied warranty of
  *  MERCHANTABILITY or FITNESS FOR A PARTICULAR PURPOSE.  See the
  *  GNU General Public License for more details.
  *
  *  You should have received a copy of the GNU General Public License
  *  along with this program; if not, write to the Free Software
  *  Foundation, Inc., 59 Temple Place, Suite 330, Boston, MA  02111-1307  USA
  *
  *  For full details of the license please see the COPYING file
  *  that should have come with this distribution.
  *
  *  You can contact the authors via the website
  *  at https://sire.openbiosim.org
  *
\*********************************************/

#include "emle.h"
#include "lambdalever.h"

#include "SireCAS/values.h"

#include "tostring.h"

using namespace SireOpenMM;
using namespace SireCAS;

//////
////// Implementation of MolLambdaCache
//////

MolLambdaCache::MolLambdaCache() : lam_val(0)
{
}

MolLambdaCache::MolLambdaCache(double lam)
    : lam_val(lam)
{
}

MolLambdaCache::MolLambdaCache(const MolLambdaCache &other)
    : lam_val(other.lam_val), cache(other.cache)
{
}

MolLambdaCache::~MolLambdaCache()
{
}

MolLambdaCache &MolLambdaCache::operator=(const MolLambdaCache &other)
{
    if (this != &other)
    {
        lam_val = other.lam_val;
        cache = other.cache;
    }

    return *this;
}

const QVector<double> &MolLambdaCache::morph(const LambdaSchedule &schedule,
                                             const QString &force,
                                             const QString &key,
                                             const QVector<double> &initial,
                                             const QVector<double> &final) const
{
    auto nonconst_this = const_cast<MolLambdaCache *>(this);

    QString force_key = force + "::" + key;

    QReadLocker lkr(&(nonconst_this->lock));

    auto it = cache.constFind(force_key);

    if (it != cache.constEnd())
        return it.value();

    lkr.unlock();

    QWriteLocker wkr(&(nonconst_this->lock));

    // check that someone didn't beat us to create the values
    it = cache.constFind(force_key);

    if (it != cache.constEnd())
        return it.value();

    const auto stage = schedule.getStage(lam_val);

    if (schedule.hasForceSpecificEquation(stage, force, key))
    {
        // create the values specific for this lever for this force
        nonconst_this->cache.insert(force_key,
                                    schedule.morph(force, key,
                                                   initial, final, lam_val));
    }
    else
    {
        // all forces use the same equation for this lever
        // Look for the common equation
        it = cache.constFind(key);

        if (it == cache.constEnd())
        {
            // we're the first - create the values and cache them
            nonconst_this->cache.insert(key,
                                        schedule.morph("*", key,
                                                       initial, final, lam_val));

            it = cache.constFind(key);
        }

        // save this equation for this force for this lever
        nonconst_this->cache.insert(force_key, it.value());
    }

    return cache.constFind(force_key).value();
}

//////
////// Implementation of LeverCache
//////

LeverCache::LeverCache()
{
}

LeverCache::LeverCache(const LeverCache &other) : cache(other.cache)
{
}

LeverCache::~LeverCache()
{
}

LeverCache &LeverCache::operator=(const LeverCache &other)
{
    if (this != &other)
    {
        cache = other.cache;
    }

    return *this;
}

const MolLambdaCache &LeverCache::get(int molidx, double lam_val) const
{
    auto nonconst_this = const_cast<LeverCache *>(this);

    if (not this->cache.contains(molidx))
    {
        nonconst_this->cache.insert(molidx, QHash<double, MolLambdaCache>());
    }

    auto &mol_cache = nonconst_this->cache.find(molidx).value();

    auto it = mol_cache.constFind(lam_val);

    if (it == mol_cache.constEnd())
    {
        // need to create a new cache for this lambda value
        it = mol_cache.insert(lam_val, MolLambdaCache(lam_val));
    }

    return it.value();
}

void LeverCache::clear()
{
    cache.clear();
}

//////
////// Implementation of LambdaLever
//////

LambdaLever::LambdaLever() : SireBase::ConcreteProperty<LambdaLever, SireBase::Property>()
{
}

LambdaLever::LambdaLever(const LambdaLever &other)
    : SireBase::ConcreteProperty<LambdaLever, SireBase::Property>(other),
      name_to_ffidx(other.name_to_ffidx),
      name_to_restraintidx(other.name_to_restraintidx),
      lambda_schedule(other.lambda_schedule),
      perturbable_mols(other.perturbable_mols),
      start_indices(other.start_indices),
      perturbable_maps(other.perturbable_maps),
      lambda_cache(other.lambda_cache)
{
}

LambdaLever::~LambdaLever()
{
}

LambdaLever &LambdaLever::operator=(const LambdaLever &other)
{
    if (this != &other)
    {
        name_to_ffidx = other.name_to_ffidx;
        name_to_restraintidx = other.name_to_restraintidx;
        lambda_schedule = other.lambda_schedule;
        perturbable_mols = other.perturbable_mols;
        start_indices = other.start_indices;
        perturbable_maps = other.perturbable_maps;
        lambda_cache = other.lambda_cache;
        Property::operator=(other);
    }

    return *this;
}

bool LambdaLever::operator==(const LambdaLever &other) const
{
    return name_to_ffidx == other.name_to_ffidx and
           name_to_restraintidx == other.name_to_restraintidx and
           lambda_schedule == other.lambda_schedule and
           perturbable_mols == other.perturbable_mols and
           start_indices == other.start_indices and
           perturbable_maps == other.perturbable_maps;
}

bool LambdaLever::operator!=(const LambdaLever &other) const
{
    return not this->operator==(other);
}

LambdaLever *LambdaLever::clone() const
{
    return new LambdaLever(*this);
}

const char *LambdaLever::what() const
{
    return LambdaLever::typeName();
}

const char *LambdaLever::typeName()
{
    return QMetaType::typeName(qMetaTypeId<LambdaLever>());
}

bool LambdaLever::hasLever(const QString &lever_name)
{
    return this->lambda_schedule.getLevers().contains(lever_name);
}

void LambdaLever::addLever(const QString &lever_name)
{
    this->lambda_schedule.addLever(lever_name);
    this->lambda_cache.clear();
}

/** Get the index of the force called 'name'. Returns -1 if
 *  there is no force with this name
 */
int LambdaLever::getForceIndex(const QString &name) const
{
    auto it = name_to_ffidx.constFind(name);

    if (it == name_to_ffidx.constEnd())
    {
        return -1;
    }

    return it.value();
}

/** Get the C++ type of the force called 'name'. Returns an
 *  empty string if there is no such force
 */
QString LambdaLever::getForceType(const QString &name,
                                  const OpenMM::System &system) const
{
    int idx = this->getForceIndex(name);

    if (idx == -1)
        return QString();

    if (idx < 0 or idx >= system.getNumForces())
    {
        throw SireError::invalid_key(QObject::tr(
                                         "The index for the Force called '%1', %2, is invalid for an "
                                         "OpenMM System which has %3 forces.")
                                         .arg(name)
                                         .arg(idx)
                                         .arg(system.getNumForces()),
                                     CODELOC);
    }

    const OpenMM::Force &force = system.getForce(idx);

    return QString::fromStdString(force.getName());
}

boost::tuple<int, int, double, double, double, double, double>
get_exception(int atom0, int atom1, int start_index,
              double coul_14_scl, double lj_14_scl,
              const QVector<double> &morphed_charges,
              const QVector<double> &morphed_sigmas,
              const QVector<double> &morphed_epsilons,
              const QVector<double> &morphed_alphas,
              const QVector<double> &morphed_kappas)
{
    double charge = 0.0;
    double sigma = 0.0;
    double epsilon = 0.0;
    double alpha = 0.0;
    double kappa = 0.0;

    if (coul_14_scl != 0 or lj_14_scl != 0)
    {
        const int n = morphed_charges.count();

        if (morphed_sigmas.count() != n or morphed_epsilons.count() != n)
        {
            throw SireError::program_bug(QObject::tr(
                                             "Expect same number of parameters! %1 vs %2 vs %3")
                                             .arg(n)
                                             .arg(morphed_sigmas.count())
                                             .arg(morphed_epsilons.count()),
                                         CODELOC);
        }

        if (atom0 < 0 or atom0 >= n or atom1 < 0 or atom1 >= n)
        {
            throw SireError::invalid_index(QObject::tr(
                                               "Wrong number of parameters (%1) for these atoms (%2, %3)")
                                               .arg(n)
                                               .arg(atom0)
                                               .arg(atom1),
                                           CODELOC);
        }

        charge = coul_14_scl * morphed_charges.constData()[atom0] * morphed_charges.constData()[atom1];
        sigma = 0.5 * (morphed_sigmas.constData()[atom0] + morphed_sigmas.constData()[atom1]);
        epsilon = lj_14_scl * std::sqrt(morphed_epsilons.constData()[atom0] * morphed_epsilons.constData()[atom1]);

        if (not morphed_alphas.isEmpty())
        {
            alpha = std::max(morphed_alphas[atom0], morphed_alphas[atom1]);
        }

        // clamp alpha between 0 and 1
        if (alpha < 0)
            alpha = 0;
        else if (alpha > 1)
            alpha = 1;

        if (not morphed_kappas.isEmpty())
        {
            kappa = std::max(morphed_kappas[atom0], morphed_kappas[atom1]);
        }

        // clamp kappa between 0 and 1
        if (kappa < 0)
            kappa = 0;
        else if (kappa > 1)
            kappa = 1;
    }

    if (charge == 0 and epsilon == 0)
    {
        // openmm tries to optimise away zero parameters - this is an issue
        // as perturbation requires that we don't remove them!
        // If we don't do this, then we get a
        // "updateParametersInContext: The set of non-excluded exceptions has changed"
        /// exception when we update parameters in context
        sigma = 1e-9;
        epsilon = 1e-9;
    }

    return boost::make_tuple(atom0 + start_index,
                             atom1 + start_index,
                             charge, sigma, epsilon,
                             alpha, kappa);
}

/** Set the value of lambda in the passed context. Returns the
 *  actual value of lambda set.
 */
double LambdaLever::setLambda(OpenMM::Context &context,
                              double lambda_value,
                              bool update_constraints) const
{
    // go over each forcefield and update the parameters in the forcefield,
    // and then pass those updated parameters to the context
    if (this->lambda_schedule.isNull())
        return 0.0;

    lambda_value = this->lambda_schedule.clamp(lambda_value);

    // we need an editable reference to the system to get editable
    // pointers to the forces...
    OpenMM::System &system = const_cast<OpenMM::System &>(context.getSystem());

    // get copies of the forcefields in which the parameters will be changed
    auto qmff = this->getForce<QMForce>("qmff", system);
    auto cljff = this->getForce<OpenMM::NonbondedForce>("clj", system);
    auto ghost_ghostff = this->getForce<OpenMM::CustomNonbondedForce>("ghost/ghost", system);
    auto ghost_nonghostff = this->getForce<OpenMM::CustomNonbondedForce>("ghost/non-ghost", system);
    auto ghost_14ff = this->getForce<OpenMM::CustomBondForce>("ghost-14", system);
    auto bondff = this->getForce<OpenMM::HarmonicBondForce>("bond", system);
    auto angff = this->getForce<OpenMM::HarmonicAngleForce>("angle", system);
    auto dihff = this->getForce<OpenMM::PeriodicTorsionForce>("torsion", system);

    // we know if we have peturbable ghost atoms if we have the ghost forcefields
    const bool have_ghost_atoms = (ghost_ghostff != 0 or ghost_nonghostff != 0);

    std::vector<double> custom_params = {0.0, 0.0, 0.0, 0.0, 0.0};

    if (qmff != 0)
    {
        double lam = this->lambda_schedule.morph("qmff", 0.0, 1.0, lambda_value);
        qmff->setLambda(lam);
    }

    // record the range of indices of the atoms, bonds, angles,
    // torsions which change
    int start_change_atom = -1;
    int end_change_atom = -1;
    int start_change_14 = -1;
    int end_change_14 = -1;
    int start_change_bond = -1;
    int end_change_bond = -1;
    int start_change_angle = -1;
    int end_change_angle = -1;
    int start_change_torsion = -1;
    int end_change_torsion = -1;

    // change the parameters for all of the perturbable molecules
    for (int i = 0; i < this->perturbable_mols.count(); ++i)
    {
        const auto &perturbable_mol = this->perturbable_mols[i];
        const auto &start_idxs = this->start_indices[i];

        const auto &cache = this->lambda_cache.get(i, lambda_value);
        const auto &schedule = this->lambda_schedule.getMoleculeSchedule(i);

        // now update the forcefields
        int start_index = start_idxs.value("clj", -1);

        if (start_index != -1 and cljff != 0)
        {
            const auto morphed_charges = cache.morph(
                schedule,
                "clj", "charge",
                perturbable_mol.getCharges0(),
                perturbable_mol.getCharges1());

            const auto morphed_sigmas = cache.morph(
                schedule,
                "clj", "sigma",
                perturbable_mol.getSigmas0(),
                perturbable_mol.getSigmas1());

            const auto morphed_epsilons = cache.morph(
                schedule,
                "clj", "epsilon",
                perturbable_mol.getEpsilons0(),
                perturbable_mol.getEpsilons1());

            const auto morphed_alphas = cache.morph(
                schedule,
                "clj", "alpha",
                perturbable_mol.getAlphas0(),
                perturbable_mol.getAlphas1());

            const auto morphed_kappas = cache.morph(
                schedule,
                "clj", "kappa",
                perturbable_mol.getKappas0(),
                perturbable_mol.getKappas1());

            const auto morphed_charge_scale = cache.morph(
                schedule,
                "clj", "charge_scale",
                perturbable_mol.getChargeScales0(),
                perturbable_mol.getChargeScales1());

            const auto morphed_lj_scale = cache.morph(
                schedule,
                "clj", "lj_scale",
                perturbable_mol.getLJScales0(),
                perturbable_mol.getLJScales1());

            const auto morphed_ghost_charges = cache.morph(
                schedule,
                "ghost/ghost", "charge",
                perturbable_mol.getCharges0(),
                perturbable_mol.getCharges1());

            const auto morphed_ghost_sigmas = cache.morph(
                schedule,
                "ghost/ghost", "sigma",
                perturbable_mol.getSigmas0(),
                perturbable_mol.getSigmas1());

            const auto morphed_ghost_epsilons = cache.morph(
                schedule,
                "ghost/ghost", "epsilon",
                perturbable_mol.getEpsilons0(),
                perturbable_mol.getEpsilons1());

            const auto morphed_ghost_alphas = cache.morph(
                schedule,
                "ghost/ghost", "alpha",
                perturbable_mol.getAlphas0(),
                perturbable_mol.getAlphas1());

            const auto morphed_ghost_kappas = cache.morph(
                schedule,
                "ghost/ghost", "kappa",
                perturbable_mol.getKappas0(),
                perturbable_mol.getKappas1());

            const auto morphed_nonghost_charges = cache.morph(
                schedule,
                "ghost/non-ghost", "charge",
                perturbable_mol.getCharges0(),
                perturbable_mol.getCharges1());

            const auto morphed_nonghost_sigmas = cache.morph(
                schedule,
                "ghost/non-ghost", "sigma",
                perturbable_mol.getSigmas0(),
                perturbable_mol.getSigmas1());

            const auto morphed_nonghost_epsilons = cache.morph(
                schedule,
                "ghost/non-ghost", "epsilon",
                perturbable_mol.getEpsilons0(),
                perturbable_mol.getEpsilons1());

            const auto morphed_nonghost_alphas = cache.morph(
                schedule,
                "ghost/non-ghost", "alpha",
                perturbable_mol.getAlphas0(),
                perturbable_mol.getAlphas1());

            const auto morphed_nonghost_kappas = cache.morph(
                schedule,
                "ghost/non-ghost", "kappa",
                perturbable_mol.getKappas0(),
                perturbable_mol.getKappas1());

            const auto morphed_ghost14_charges = cache.morph(
                schedule,
                "ghost-14", "charge",
                perturbable_mol.getCharges0(),
                perturbable_mol.getCharges1());

            const auto morphed_ghost14_sigmas = cache.morph(
                schedule,
                "ghost-14", "sigma",
                perturbable_mol.getSigmas0(),
                perturbable_mol.getSigmas1());

            const auto morphed_ghost14_epsilons = cache.morph(
                schedule,
                "ghost-14", "epsilon",
                perturbable_mol.getEpsilons0(),
                perturbable_mol.getEpsilons1());

            const auto morphed_ghost14_alphas = cache.morph(
                schedule,
                "ghost-14", "alpha",
                perturbable_mol.getAlphas0(),
                perturbable_mol.getAlphas1());

            const auto morphed_ghost14_kappas = cache.morph(
                schedule,
                "ghost-14", "kappa",
                perturbable_mol.getKappas0(),
                perturbable_mol.getKappas1());

            const auto morphed_ghost14_charge_scale = cache.morph(
                schedule,
                "ghost-14", "charge_scale",
                perturbable_mol.getChargeScales0(),
                perturbable_mol.getChargeScales1());

            const auto morphed_ghost14_lj_scale = cache.morph(
                schedule,
                "ghost-14", "lj_scale",
                perturbable_mol.getLJScales0(),
                perturbable_mol.getLJScales1());

            const int nparams = morphed_charges.count();

            if (start_change_atom == -1)
            {
                start_change_atom = start_index;
                end_change_atom = start_index + nparams;
            }
            else if (start_index >= end_change_atom)
            {
                end_change_atom = start_index + nparams;
            }

            if (have_ghost_atoms)
            {
                for (int j = 0; j < nparams; ++j)
                {
                    const bool is_from_ghost = perturbable_mol.getFromGhostIdxs().contains(j);
                    const bool is_to_ghost = perturbable_mol.getToGhostIdxs().contains(j);

                    // reduced charge
                    custom_params[0] = morphed_ghost_charges[j];
                    // half_sigma
                    custom_params[1] = 0.5 * morphed_ghost_sigmas[j];
                    // two_sqrt_epsilon
                    custom_params[2] = 2.0 * std::sqrt(morphed_ghost_epsilons[j]);
                    // alpha
                    custom_params[3] = morphed_ghost_alphas[j];
                    // kappa
                    custom_params[4] = morphed_ghost_kappas[j];

                    // clamp alpha between 0 and 1
                    if (custom_params[3] < 0)
                        custom_params[3] = 0;
                    else if (custom_params[3] > 1)
                        custom_params[3] = 1;

                    // clamp kappa between 0 and 1
                    if (custom_params[4] < 0)
                        custom_params[4] = 0;
                    else if (custom_params[4] > 1)
                        custom_params[4] = 1;

                    ghost_ghostff->setParticleParameters(start_index + j, custom_params);

                    // reduced charge
                    custom_params[0] = morphed_nonghost_charges[j];
                    // half_sigma
                    custom_params[1] = 0.5 * morphed_nonghost_sigmas[j];
                    // two_sqrt_epsilon
                    custom_params[2] = 2.0 * std::sqrt(morphed_nonghost_epsilons[j]);
                    // alpha
                    custom_params[3] = morphed_nonghost_alphas[j];
                    // kappa
                    custom_params[4] = morphed_nonghost_kappas[j];

                    // clamp alpha between 0 and 1
                    if (custom_params[3] < 0)
                        custom_params[3] = 0;
                    else if (custom_params[3] > 1)
                        custom_params[3] = 1;

                    // clamp kappa between 0 and 1
                    if (custom_params[4] < 0)
                        custom_params[4] = 0;
                    else if (custom_params[4] > 1)
                        custom_params[4] = 1;

                    ghost_nonghostff->setParticleParameters(start_index + j, custom_params);

                    if (is_from_ghost or is_to_ghost)
                    {
                        // don't set the LJ parameters in the cljff
                        cljff->setParticleParameters(start_index + j, morphed_charges[j], 0.0, 0.0);
                    }
                    else
                    {
                        cljff->setParticleParameters(start_index + j, morphed_charges[j], morphed_sigmas[j], morphed_epsilons[j]);
                    }
                }
            }
            else
            {
                for (int j = 0; j < nparams; ++j)
                {
                    cljff->setParticleParameters(start_index + j, morphed_charges[j], morphed_sigmas[j], morphed_epsilons[j]);
                }
            }

            const auto idxs = perturbable_mol.getExceptionIndices("clj");

            if (not idxs.isEmpty())
            {
                const auto exception_atoms = perturbable_mol.getExceptionAtoms();

                for (int j = 0; j < exception_atoms.count(); ++j)
                {
                    const auto &atoms = exception_atoms[j];

                    const auto atom0 = boost::get<0>(atoms);
                    const auto atom1 = boost::get<1>(atoms);

                    auto coul_14_scale = morphed_charge_scale[j];
                    auto lj_14_scale = morphed_lj_scale[j];

                    const bool atom0_is_ghost = perturbable_mol.isGhostAtom(atom0);
                    const bool atom1_is_ghost = perturbable_mol.isGhostAtom(atom1);

<<<<<<< HEAD
                    const auto p = get_exception(atom0, atom1,
                                                start_index, coul_14_scale, lj_14_scale,
                                                morphed_charges, morphed_sigmas, morphed_epsilons,
                                                morphed_alphas);
=======
                    auto p = get_exception(atom0, atom1,
                                           start_index, coul_14_scale, lj_14_scale,
                                           morphed_charges, morphed_sigmas, morphed_epsilons,
                                           morphed_alphas, morphed_kappas);
>>>>>>> 5867df01

                    // don't set LJ terms for ghost atoms
                    if (atom0_is_ghost or atom1_is_ghost)
                    {
                        cljff->setExceptionParameters(
                            boost::get<0>(idxs[j]),
                            boost::get<0>(p), boost::get<1>(p),
                            boost::get<2>(p), 1e-9, 1e-9);

                        if (ghost_14ff != 0)
                        {
                            // this is a 1-4 parameter - need to update
                            // the ghost 1-4 forcefield
                            int nbidx = boost::get<1>(idxs[j]);

                            if (nbidx < 0)
                                throw SireError::program_bug(QObject::tr(
                                                                "Unset NB14 index for a ghost atom?"),
                                                            CODELOC);

<<<<<<< HEAD
                            if (ghost_14ff != 0)
                            {
                                // parameters are q, sigma, four_epsilon and alpha
                                std::vector<double> params14 =
                                    {std::get<2>(p), std::get<3>(p),
                                    4.0 * std::get<4>(p), std::get<5>(p)};
=======
                            coul_14_scale = morphed_ghost14_charge_scale[j];
                            lj_14_scale = morphed_ghost14_lj_scale[j];

                            const auto p = get_exception(atom0, atom1,
                                                         start_index, coul_14_scale, lj_14_scale,
                                                         morphed_ghost14_charges,
                                                         morphed_ghost14_sigmas,
                                                         morphed_ghost14_epsilons,
                                                         morphed_ghost14_alphas,
                                                         morphed_ghost14_kappas);
>>>>>>> 5867df01

                            // parameters are q, sigma, four_epsilon and alpha
                            std::vector<double> params14 =
                                {boost::get<2>(p), boost::get<3>(p),
                                 4.0 * boost::get<4>(p), boost::get<5>(p),
                                 boost::get<6>(p)};

                            if (start_change_14 == -1)
                            {
                                start_change_14 = nbidx;
                                end_change_14 = nbidx + 1;
                            }
                            else
                            {
                                if (nbidx < start_change_14)
                                    start_change_14 = nbidx;

                                if (nbidx + 1 > end_change_14)
                                    end_change_14 = nbidx + 1;
<<<<<<< HEAD
                                }
                                else
                                {
                                    if (nbidx < start_change_14)
                                        start_change_14 = nbidx;

                                    if (nbidx + 1 > end_change_14)
                                        end_change_14 = nbidx + 1;
                                }

                                ghost_14ff->setBondParameters(nbidx,
                                                            std::get<0>(p),
                                                            std::get<1>(p),
                                                            params14);
=======
>>>>>>> 5867df01
                            }

                            ghost_14ff->setBondParameters(nbidx,
                                                          boost::get<0>(p),
                                                          boost::get<1>(p),
                                                          params14);
                        }
                    }
                    else
                    {
                        cljff->setExceptionParameters(
                            boost::get<0>(idxs[j]),
                            boost::get<0>(p), boost::get<1>(p),
                            boost::get<2>(p), boost::get<3>(p),
                            boost::get<4>(p));
                    }
                }
            }
        }

        // update all of the perturbable constraints
        if (update_constraints)
        {
            auto perturbable_constraints = perturbable_mol.getPerturbableConstraints();

            const auto &idxs = boost::get<0>(perturbable_constraints);
            const auto &r0_0 = boost::get<1>(perturbable_constraints);
            const auto &r0_1 = boost::get<2>(perturbable_constraints);

            if (not idxs.isEmpty())
            {
                const auto morphed_constraint_length = cache.morph(
                    schedule,
                    "bond", "bond_length",
                    r0_0, r0_1);

                for (int j = 0; j < idxs.count(); ++j)
                {
                    const auto idx = idxs[j];

                    const auto constraint_length = morphed_constraint_length[j];

                    int particle1, particle2;
                    double orig_distance;

                    system.getConstraintParameters(idx, particle1, particle2, orig_distance);

                    if (orig_distance != constraint_length)
                    {
                        system.setConstraintParameters(idx, particle1, particle2, constraint_length);
                    }
                }
            }
        }

        start_index = start_idxs.value("bond", -1);

        if (start_index != -1 and bondff != 0)
        {
            const auto morphed_bond_k = cache.morph(
                schedule,
                "bond", "bond_k",
                perturbable_mol.getBondKs0(),
                perturbable_mol.getBondKs1());

            const auto morphed_bond_length = cache.morph(
                schedule,
                "bond", "bond_length",
                perturbable_mol.getBondLengths0(),
                perturbable_mol.getBondLengths1());

            const int nparams = morphed_bond_k.count();

            if (start_change_bond == -1)
            {
                start_change_bond = start_index;
                end_change_bond = start_index + nparams;
            }
            else if (start_index < start_change_bond)
            {
                start_change_bond = start_index;
            }

            if (start_index + nparams > end_change_bond)
            {
                end_change_bond = start_index + nparams;
            }

            for (int j = 0; j < nparams; ++j)
            {
                const int index = start_index + j;

                int particle1, particle2;
                double length, k;

                bondff->getBondParameters(index, particle1, particle2,
                                        length, k);

                bondff->setBondParameters(index, particle1, particle2,
                                        morphed_bond_length[j],
                                        morphed_bond_k[j]);
            }
        }

        start_index = start_idxs.value("angle", -1);

        if (start_index != -1 and angff != 0)
        {
            const auto morphed_angle_k = cache.morph(
                schedule,
                "angle", "angle_k",
                perturbable_mol.getAngleKs0(),
                perturbable_mol.getAngleKs1());

            const auto morphed_angle_size = cache.morph(
                schedule,
                "angle", "angle_size",
                perturbable_mol.getAngleSizes0(),
                perturbable_mol.getAngleSizes1());

            const int nparams = morphed_angle_k.count();

            if (start_change_angle == -1)
            {
                start_change_angle = start_index;
                end_change_angle = start_index + nparams;
            }
            else if (start_index < start_change_angle)
            {
                start_change_angle = start_index;
            }

            if (start_index + nparams > end_change_angle)
            {
                end_change_angle = start_index + nparams;
            }

            for (int j = 0; j < nparams; ++j)
            {
                const int index = start_index + j;

                int particle1, particle2, particle3;
                double size, k;

                angff->getAngleParameters(index,
                                        particle1, particle2, particle3,
                                        size, k);

                angff->setAngleParameters(index,
                                        particle1, particle2, particle3,
                                        morphed_angle_size[j],
                                        morphed_angle_k[j]);
            }
        }

        start_index = start_idxs.value("torsion", -1);

        if (start_index != -1 and dihff != 0)
        {
            const auto morphed_torsion_phase = cache.morph(
                schedule,
                "torsion", "torsion_phase",
                perturbable_mol.getTorsionPhases0(),
                perturbable_mol.getTorsionPhases1());

            const auto morphed_torsion_k = cache.morph(
                schedule,
                "torsion", "torsion_k",
                perturbable_mol.getTorsionKs0(),
                perturbable_mol.getTorsionKs1());

            const int nparams = morphed_torsion_k.count();

            if (start_change_torsion == -1)
            {
                start_change_torsion = start_index;
                end_change_torsion = start_index + nparams;
            }
            else if (start_index < start_change_torsion)
            {
                start_change_torsion = start_index;
            }

            if (start_index + nparams > end_change_torsion)
            {
                end_change_torsion = start_index + nparams;
            }

            for (int j = 0; j < nparams; ++j)
            {
                const int index = start_index + j;

                int particle1, particle2, particle3, particle4;
                double phase, k;
                int periodicity;

                dihff->getTorsionParameters(index,
                                            particle1, particle2,
                                            particle3, particle4,
                                            periodicity, phase, k);

                dihff->setTorsionParameters(index,
                                            particle1, particle2,
                                            particle3, particle4,
                                            periodicity,
                                            morphed_torsion_phase[j],
                                            morphed_torsion_k[j]);
            }
        }
    }

    // update the parameters in the context
    const auto num_changed_atoms = end_change_atom - start_change_atom;
    const auto num_changed_bonds = end_change_bond - start_change_bond;
    const auto num_changed_angles = end_change_angle - start_change_angle;
    const auto num_changed_torsions = end_change_torsion - start_change_torsion;
    const auto num_changed_14 = end_change_14 - start_change_14;

    if (num_changed_atoms > 0)
    {
        if (cljff)
#ifdef SIRE_HAS_UPDATE_SOME_IN_CONTEXT
            cljff->updateSomeParametersInContext(start_change_atom, num_changed_atoms, context);
#else
            cljff->updateParametersInContext(context);
#endif

        if (ghost_ghostff)
#ifdef SIRE_HAS_UPDATE_SOME_IN_CONTEXT
            ghost_ghostff->updateSomeParametersInContext(start_change_atom, num_changed_atoms, context);
#else
            ghost_ghostff->updateParametersInContext(context);
#endif

        if (ghost_nonghostff)
#ifdef SIRE_HAS_UPDATE_SOME_IN_CONTEXT
            ghost_nonghostff->updateSomeParametersInContext(start_change_atom, num_changed_atoms, context);
#else
            ghost_nonghostff->updateParametersInContext(context);
#endif
    }

    if (ghost_14ff and num_changed_14 > 0)
#ifdef SIRE_HAS_UPDATE_SOME_IN_CONTEXT
        ghost_14ff->updateSomeParametersInContext(start_change_14, num_changed_14, context);
#else
        ghost_14ff->updateParametersInContext(context);
#endif

    if (bondff and num_changed_bonds > 0)
#ifdef SIRE_HAS_UPDATE_SOME_IN_CONTEXT
        bondff->updateSomeParametersInContext(start_change_bond, num_changed_bonds, context);
#else
        bondff->updateParametersInContext(context);
#endif

    if (angff and num_changed_angles > 0)
#ifdef SIRE_HAS_UPDATE_SOME_IN_CONTEXT
        angff->updateSomeParametersInContext(start_change_angle, num_changed_angles, context);
#else
        angff->updateParametersInContext(context);
#endif

    if (dihff and num_changed_torsions > 0)
#ifdef SIRE_HAS_UPDATE_SOME_IN_CONTEXT
        dihff->updateSomeParametersInContext(start_change_torsion, num_changed_torsions, context);
#else
        dihff->updateParametersInContext(context);
#endif

    // now update any restraints that are scaled
    for (const auto &restraint : this->name_to_restraintidx.keys())
    {
        // restraints always morph between 1 and 1 (i.e. they fully
        // follow whatever is set by lambda, e.g. 'initial*lambda'
        // to switch them on, or `final*lambda` to switch them off)
<<<<<<< HEAD
        const double rho = lambda_schedule.morph(restraint,
                                                1.0, 1.0,
                                                lambda_value);
=======
        const double rho = lambda_schedule.morph("*",

                                                 restraint,
                                                 1.0, 1.0,
                                                 lambda_value);
>>>>>>> 5867df01

        for (auto &ff : this->getRestraints(restraint, system))
        {
            if (ff != 0)
            {
                this->updateRestraintInContext(*ff, rho, context);
            }
        }
    }

    return lambda_value;
}

/** Update the parameters for a CustomCompoundBondForce for scale factor 'rho'
 *  in the passed context */
void _update_restraint_in_context(OpenMM::CustomCompoundBondForce *ff, double rho,
                                  OpenMM::Context &context)
{
    if (ff == 0)
        throw SireError::invalid_cast(QObject::tr(
                                          "Unable to cast the restraint force to an OpenMM::CustomCompoundBondForce, "
                                          "despite it reporting that is was an object of this type..."),
                                      CODELOC);

    const int nbonds = ff->getNumBonds();

    if (nbonds == 0)
        // nothing to update
        return;

    const int nparams = ff->getNumPerBondParameters();

    if (nparams == 0)
        throw SireError::incompatible_error(QObject::tr(
                                                "Unable to set 'rho' for this restraint as it has no custom parameters!"),
                                            CODELOC);

    // we set the first parameter - we can see what the current value
    // is from the first restraint. This is because rho should be the
    // first parameter and have the same value for all restraints
    std::vector<double> custom_params;
    std::vector<qint32> particles;

    custom_params.resize(nparams);
    particles.resize(ff->getNumParticlesPerBond());

    ff->getBondParameters(0, particles, custom_params);

    if (custom_params[0] == rho)
        // nothing to do - it is already equal to this value
        return;

    for (int i = 0; i < nbonds; ++i)
    {
        ff->getBondParameters(i, particles, custom_params);
        custom_params[0] = rho;
        ff->setBondParameters(i, particles, custom_params);
    }

    ff->updateParametersInContext(context);
}

/** Update the parameters for a CustomBondForce for scale factor 'rho'
 *  in the passed context */
void _update_restraint_in_context(OpenMM::CustomBondForce *ff, double rho,
                                  OpenMM::Context &context)
{
    if (ff == 0)
        throw SireError::invalid_cast(QObject::tr(
                                          "Unable to cast the restraint force to an OpenMM::CustomBondForce, "
                                          "despite it reporting that is was an object of this type..."),
                                      CODELOC);

    const int nbonds = ff->getNumBonds();

    if (nbonds == 0)
        // nothing to update
        return;

    const int nparams = ff->getNumPerBondParameters();

    if (nparams == 0)
        throw SireError::incompatible_error(QObject::tr(
                                                "Unable to set 'rho' for this restraint as it has no custom parameters!"),
                                            CODELOC);

    // we set the first parameter - we can see what the current value
    // is from the first restraint. This is because rho should be the
    // first parameter and have the same value for all restraints
    std::vector<double> custom_params;
    custom_params.resize(nparams);
    int atom0, atom1;

    ff->getBondParameters(0, atom0, atom1, custom_params);

    if (custom_params[0] == rho)
        // nothing to do - it is already equal to this value
        return;

    for (int i = 0; i < nbonds; ++i)
    {
        ff->getBondParameters(i, atom0, atom1, custom_params);
        custom_params[0] = rho;
        ff->setBondParameters(i, atom0, atom1, custom_params);
    }

    ff->updateParametersInContext(context);
}

/** Internal function used to update the restraint force to use the
 *  supplied value of rho in the passed context */
void LambdaLever::updateRestraintInContext(OpenMM::Force &ff, double rho,
                                           OpenMM::Context &context) const
{
    // what is the type of this force...?
    const auto ff_type = ff.getName();

    if (ff_type == "CustomBondForce")
    {
        _update_restraint_in_context(
            dynamic_cast<OpenMM::CustomBondForce *>(&ff),
            rho, context);
    }
    else if (ff_type == "CustomCompoundBondForce")
    {
        _update_restraint_in_context(
            dynamic_cast<OpenMM::CustomCompoundBondForce *>(&ff),
            rho, context);
    }
    else
    {
        throw SireError::unknown_type(QObject::tr(
                                          "Unable to update the restraints for the passed force as it has "
                                          "an unknown type (%1). We currently only support a limited number "
                                          "of force types, e.g. CustomBondForce etc")
                                          .arg(QString::fromStdString(ff_type)),
                                      CODELOC);
    }
}

/** Set the index of the force called 'force' in the OpenMM System.
 *  There can only be one force with this name. Attempts to add
 *  a duplicate will cause an error to be raised.
 */
void LambdaLever::setForceIndex(const QString &force,
                                int index)
{
    if (index < 0)
        throw SireError::invalid_index(QObject::tr(
                                           "This looks like an invalid index for force '%1' : %2")
                                           .arg(force)
                                           .arg(index),
                                       CODELOC);

    this->name_to_ffidx.insert(force, index);
    this->lambda_schedule.addForce(force);
}

/** Add the index of a restraint force called 'restraint' in the
 *  OpenMM System. There can be multiple restraint forces with
 *  the same name
 */
void LambdaLever::addRestraintIndex(const QString &restraint,
                                    int index)
{
    this->name_to_restraintidx.insertMulti(restraint, index);
}

/** Return the pointers to all of the forces from the passed System
 *  are restraints called 'restraint'. This returns an empty
 *  list if there are no restraints with this name */
QList<OpenMM::Force *> LambdaLever::getRestraints(const QString &name,
                                                  OpenMM::System &system) const
{
    QList<OpenMM::Force *> forces;

    const int num_forces = system.getNumForces();

    for (const auto &idx : this->name_to_restraintidx.values(name))
    {
        if (idx < 0 or idx >= num_forces)
        {
            throw SireError::invalid_key(QObject::tr(
                                             "The index for the Restraint Force called '%1', %2, is invalid for an "
                                             "OpenMM System which has %3 forces.")
                                             .arg(name)
                                             .arg(idx)
                                             .arg(num_forces),
                                         CODELOC);
        }

        forces.append(&(system.getForce(idx)));
    }

    return forces;
}

/** Add info for the passed perturbable OpenMMMolecule, returning
 *  its index in the list of perturbable molecules
 */
int LambdaLever::addPerturbableMolecule(const OpenMMMolecule &molecule,
                                        const QHash<QString, qint32> &starts)
{
    // should add in some sanity checks for these inputs
    this->perturbable_mols.append(PerturbableOpenMMMolecule(molecule));
    this->start_indices.append(starts);
    this->perturbable_maps.insert(molecule.number, molecule.perturtable_map);
    this->lambda_cache.clear();
    return this->perturbable_mols.count() - 1;
}


/** Set the exception indices for the perturbable molecule at
 *  index 'mol_idx'
 */
<<<<<<< HEAD
void LambdaLever::setExceptionIndices(int mol_idx,
                                      const QString &name,
                                      const QVector<std::pair<int, int>> &exception_idxs)
=======
void LambdaLever::setExceptionIndicies(int mol_idx,
                                       const QString &name,
                                       const QVector<boost::tuple<int, int>> &exception_idxs)
>>>>>>> 5867df01
{
    mol_idx = SireID::Index(mol_idx).map(this->perturbable_mols.count());
    this->perturbable_mols[mol_idx].setExceptionIndices(name, exception_idxs);
}

/** Set the constraint indicies for the perturbable molecule at
 *  index 'mol_idx'
 */
void LambdaLever::setConstraintIndicies(int mol_idx, const QVector<qint32> &constraint_idxs)
{
    mol_idx = SireID::Index(mol_idx).map(this->perturbable_mols.count());

    this->perturbable_mols[mol_idx].setConstraintIndicies(constraint_idxs);
}

/** Return all of the property maps used to find the perturbable properties
 *  of the perturbable molecules. This is indexed by molecule number
 */
QHash<SireMol::MolNum, SireBase::PropertyMap> LambdaLever::getPerturbableMoleculeMaps() const
{
    return perturbable_maps;
}

LambdaSchedule LambdaLever::getSchedule() const
{
    return lambda_schedule;
}

void LambdaLever::setSchedule(const LambdaSchedule &sched)
{
    QStringList levers = lambda_schedule.getLevers();

    lambda_schedule = sched;

    for (const auto &lever : levers)
    {
        lambda_schedule.addLever(lever);
    }

    this->lambda_cache.clear();
}<|MERGE_RESOLUTION|>--- conflicted
+++ resolved
@@ -423,7 +423,7 @@
 
     if (qmff != 0)
     {
-        double lam = this->lambda_schedule.morph("qmff", 0.0, 1.0, lambda_value);
+        double lam = this->lambda_schedule.morph("qmff", "*", 0.0, 1.0, lambda_value);
         qmff->setLambda(lam);
     }
 
@@ -686,7 +686,7 @@
                 }
             }
 
-            const auto idxs = perturbable_mol.getExceptionIndices("clj");
+            const auto idxs = perturbable_mol.getExceptionIndicies("clj");
 
             if (not idxs.isEmpty())
             {
@@ -705,17 +705,10 @@
                     const bool atom0_is_ghost = perturbable_mol.isGhostAtom(atom0);
                     const bool atom1_is_ghost = perturbable_mol.isGhostAtom(atom1);
 
-<<<<<<< HEAD
-                    const auto p = get_exception(atom0, atom1,
-                                                start_index, coul_14_scale, lj_14_scale,
-                                                morphed_charges, morphed_sigmas, morphed_epsilons,
-                                                morphed_alphas);
-=======
                     auto p = get_exception(atom0, atom1,
                                            start_index, coul_14_scale, lj_14_scale,
                                            morphed_charges, morphed_sigmas, morphed_epsilons,
                                            morphed_alphas, morphed_kappas);
->>>>>>> 5867df01
 
                     // don't set LJ terms for ghost atoms
                     if (atom0_is_ghost or atom1_is_ghost)
@@ -736,14 +729,6 @@
                                                                 "Unset NB14 index for a ghost atom?"),
                                                             CODELOC);
 
-<<<<<<< HEAD
-                            if (ghost_14ff != 0)
-                            {
-                                // parameters are q, sigma, four_epsilon and alpha
-                                std::vector<double> params14 =
-                                    {std::get<2>(p), std::get<3>(p),
-                                    4.0 * std::get<4>(p), std::get<5>(p)};
-=======
                             coul_14_scale = morphed_ghost14_charge_scale[j];
                             lj_14_scale = morphed_ghost14_lj_scale[j];
 
@@ -754,7 +739,6 @@
                                                          morphed_ghost14_epsilons,
                                                          morphed_ghost14_alphas,
                                                          morphed_ghost14_kappas);
->>>>>>> 5867df01
 
                             // parameters are q, sigma, four_epsilon and alpha
                             std::vector<double> params14 =
@@ -774,23 +758,6 @@
 
                                 if (nbidx + 1 > end_change_14)
                                     end_change_14 = nbidx + 1;
-<<<<<<< HEAD
-                                }
-                                else
-                                {
-                                    if (nbidx < start_change_14)
-                                        start_change_14 = nbidx;
-
-                                    if (nbidx + 1 > end_change_14)
-                                        end_change_14 = nbidx + 1;
-                                }
-
-                                ghost_14ff->setBondParameters(nbidx,
-                                                            std::get<0>(p),
-                                                            std::get<1>(p),
-                                                            params14);
-=======
->>>>>>> 5867df01
                             }
 
                             ghost_14ff->setBondParameters(nbidx,
@@ -1067,17 +1034,11 @@
         // restraints always morph between 1 and 1 (i.e. they fully
         // follow whatever is set by lambda, e.g. 'initial*lambda'
         // to switch them on, or `final*lambda` to switch them off)
-<<<<<<< HEAD
-        const double rho = lambda_schedule.morph(restraint,
-                                                1.0, 1.0,
-                                                lambda_value);
-=======
         const double rho = lambda_schedule.morph("*",
 
                                                  restraint,
                                                  1.0, 1.0,
                                                  lambda_value);
->>>>>>> 5867df01
 
         for (auto &ff : this->getRestraints(restraint, system))
         {
@@ -1293,18 +1254,12 @@
 /** Set the exception indices for the perturbable molecule at
  *  index 'mol_idx'
  */
-<<<<<<< HEAD
-void LambdaLever::setExceptionIndices(int mol_idx,
-                                      const QString &name,
-                                      const QVector<std::pair<int, int>> &exception_idxs)
-=======
 void LambdaLever::setExceptionIndicies(int mol_idx,
                                        const QString &name,
                                        const QVector<boost::tuple<int, int>> &exception_idxs)
->>>>>>> 5867df01
 {
     mol_idx = SireID::Index(mol_idx).map(this->perturbable_mols.count());
-    this->perturbable_mols[mol_idx].setExceptionIndices(name, exception_idxs);
+    this->perturbable_mols[mol_idx].setExceptionIndicies(name, exception_idxs);
 }
 
 /** Set the constraint indicies for the perturbable molecule at
