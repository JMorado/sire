--- conflicted
+++ resolved
@@ -165,14 +165,9 @@
       name_to_restraintidx(other.name_to_restraintidx),
       lambda_schedule(other.lambda_schedule),
       perturbable_mols(other.perturbable_mols),
-<<<<<<< HEAD
-      start_indices_pert(other.start_indices_pert),
-      perturbable_maps(other.perturbable_maps)
-=======
-      start_indicies(other.start_indicies),
+      start_indices(other.start_indices),
       perturbable_maps(other.perturbable_maps),
       lambda_cache(other.lambda_cache)
->>>>>>> 4ccbb9ff
 {
 }
 
@@ -188,7 +183,7 @@
         name_to_restraintidx = other.name_to_restraintidx;
         lambda_schedule = other.lambda_schedule;
         perturbable_mols = other.perturbable_mols;
-        start_indices_pert = other.start_indices_pert;
+        start_indices = other.start_indices;
         perturbable_maps = other.perturbable_maps;
         lambda_cache = other.lambda_cache;
         Property::operator=(other);
@@ -203,7 +198,7 @@
            name_to_restraintidx == other.name_to_restraintidx and
            lambda_schedule == other.lambda_schedule and
            perturbable_mols == other.perturbable_mols and
-           start_indices_pert == other.start_indices_pert and
+           start_indices == other.start_indices and
            perturbable_maps == other.perturbable_maps;
 }
 
@@ -382,14 +377,13 @@
 
     std::vector<double> custom_params = {0.0, 0.0, 0.0, 0.0};
 
-<<<<<<< HEAD
     if (qmff != 0)
     {
         double lam = this->lambda_schedule.morph("qmff", 0.0, 1.0, lambda_value);
         qmff->setLambda(lam);
     }
-=======
-    // record the range of indicies of the atoms, bonds, angles,
+
+    // record the range of indices of the atoms, bonds, angles,
     // torsions which change
     int start_change_atom = -1;
     int end_change_atom = -1;
@@ -401,13 +395,12 @@
     int end_change_angle = -1;
     int start_change_torsion = -1;
     int end_change_torsion = -1;
->>>>>>> 4ccbb9ff
 
     // change the parameters for all of the perturbable molecules
     for (int i = 0; i < this->perturbable_mols.count(); ++i)
     {
         const auto &perturbable_mol = this->perturbable_mols[i];
-        const auto &start_idxs = this->start_indices_pert[i];
+        const auto &start_idxs = this->start_indices[i];
 
         const auto &cache = this->lambda_cache.get(i, lambda_value);
 
@@ -1020,7 +1013,7 @@
 {
     // should add in some sanity checks for these inputs
     this->perturbable_mols.append(PerturbableOpenMMMolecule(molecule));
-    this->start_indices_pert.append(starts);
+    this->start_indices.append(starts);
     this->perturbable_maps.insert(molecule.number, molecule.perturtable_map);
     this->lambda_cache.clear();
     return this->perturbable_mols.count() - 1;
