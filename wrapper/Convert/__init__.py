__all__ = [
    "sire_to_rdkit",
    "rdkit_to_sire",
    "rdkit_to_smiles",
    "rdkit_to_smarts",
    "rdkit_remove_hydrogens",
    "smiles_to_rdkit",
    "smarts_to_rdkit",
    "sire_to_openmm",
    "openmm_to_sire",
    "openmm_extract_coordinates",
    "openmm_extract_coordinates_and_velocities",
    "openmm_extract_space",
    "sire_to_gemmi",
    "gemmi_to_sire",
    "supported_formats",
]

try:
    from ._SireRDKit import (
        sire_to_rdkit,
        rdkit_to_sire,
        rdkit_to_smiles,
        rdkit_to_smarts,
        rdkit_remove_hydrogens,
        smiles_to_rdkit,
        smarts_to_rdkit,
        _register_smarts_search,
    )

    _has_rdkit = True
    _register_smarts_search()

except Exception as e:
    _rdkit_import_error = e

    # RDKit support is not available
    def _no_rdkit():
        print(_rdkit_import_error)
        raise ModuleNotFoundError(
            "Unable to convert to/from RDKit as it is not installed. "
            "Please install using `mamba install -c conda-forge rdkit` "
            "and then re-run this script."
        )

    _has_rdkit = False

    def sire_to_rdkit(*args, **kwargs):
        _no_rdkit()

    def rdkit_to_sire(*args, **kwargs):
        _no_rdkit()

    def rdkit_to_smiles(*args, **kwargs):
        _no_rdkit()

    def rdkit_to_smarts(*args, **kwargs):
        _no_rdkit()

    def rdkit_remove_hydrogens(*args, **kwargs):
        _no_rdkit()

    def smiles_to_rdkit(*args, **kwargs):
        _no_rdkit()

    def smarts_to_rdkit(*args, **kwargs):
        _no_rdkit()


try:
    from ._SireOpenMM import (
        _sire_to_openmm_system,
        _openmm_system_to_sire,
        _openmm_extract_coordinates,
        _openmm_extract_coordinates_and_velocities,
        _openmm_extract_space,
        _minimise_openmm_context,
    )

    _has_openmm = True

    def openmm_to_sire(mols, map):
        import openmm

        if type(mols) is not openmm.Context:
            raise TypeError(
                "You can only convert an openmm.Context to sire, not "
                f"a {type(mols)}."
            )

        # Need to be sure that 'mols' is an openmm.System or else
        # we will crash!
        system = mols.getSystem()

        if type(system) is not openmm.System:
            raise TypeError(
                "You can only convert an openmm.System to sire, not "
                f"a {type(system)}"
            )

        sire_mols = _openmm_system_to_sire(system, map)

        # now set the coordinates and velocities...
        # mols.getState()... state.getCoordinates()... state.getVelocities()

        return sire_mols

    def sire_to_openmm(mols, map):
        import openmm

        # OpenMM has system data spread over several objects.
        # The forces / parameters are in an openmm.System.
        # We create this first...
        system = openmm.System()

        # Next, we need to create an openmm.Integrator, so that we can
        # then create an openmm.Context, into which the coordinate
        # and velocity data can be placed

        from ...units import femtosecond, picosecond, kelvin, atm
        from ...move import Ensemble

        if map.specified("timestep"):
            timestep = map["timestep"].value()
        else:
            timestep = 1 * femtosecond

        if not timestep.has_same_units(femtosecond):
            raise TypeError(
                "The timestep should be in units of time. You cannot use "
                f"'{timestep}'"
            )

        timestep_in_fs = timestep.to(femtosecond)
        timestep = timestep.to(picosecond) * openmm.unit.picosecond

        ensemble = Ensemble(map=map)

        if map.specified("cutoff"):
            # we need to make sure that this is a unit
            cutoff = map["cutoff"]

            if cutoff.has_source():
                cutoff = cutoff.source()

                if cutoff.lower() == "none" or cutoff.lower().startswith("infinit"):
                    map.set("cutoff_type", "NONE")
                    map.unset("cutoff")
                elif cutoff.lower() == "auto":
                    map.unset("cutoff")
                elif cutoff != "cutoff":
                    from ... import u

                    map.set("cutoff", u(cutoff))

        if map.specified("integrator"):
            integrator = map["integrator"]

            if integrator.has_value():
                integrator = integrator.value()
            else:
                integrator = integrator.source()
        else:
            integrator = None

        if map.specified("friction"):
            friction = map["friction"].value()
        else:
            friction = 1.0 / picosecond

        friction = friction.to(1.0 / picosecond) / openmm.unit.picosecond

        use_andersen = False
        temperature = None

        if isinstance(integrator, str):
            from ...options import Integrator

            integrator = Integrator.create(integrator)

            if integrator == "verlet" or integrator == "leapfrog":
                if not ensemble.is_nve():
                    raise ValueError(
                        "You cannot use a verlet integrator with the " f"{ensemble}"
                    )

                integrator = openmm.VerletIntegrator(timestep)

            elif integrator != "auto":
                temperature = ensemble.temperature().to(kelvin) * openmm.unit.kelvin

                if ensemble.is_nve():
                    raise ValueError(
                        f"You cannot use a {integrator} integrator "
                        f"with the ensemble {ensemble}"
                    )

                if integrator == "langevin_middle":
                    integrator = openmm.LangevinMiddleIntegrator(
                        temperature, friction, timestep
                    )

                elif integrator == "langevin":
                    integrator = openmm.LangevinIntegrator(
                        temperature, friction, timestep
                    )

                elif integrator == "nose_hoover":
                    integrator = openmm.NoseHooverIntegrator(
                        temperature, friction, timestep
                    )

                elif integrator == "brownian":
                    integrator = openmm.BrownianIntegrator(
                        temperature, friction, timestep
                    )

                elif integrator == "andersen":
                    # use a verlet integrator and switch on the
                    # andersen thermostat with the specified frequency
                    integrator = openmm.VerletIntegrator(timestep)
                    use_andersen = True

                else:
                    raise ValueError(f"Unrecognised integrator {integrator}")

        if integrator is None:
            if ensemble.is_nve():
                integrator = openmm.VerletIntegrator(timestep)
            else:
                integrator = openmm.LangevinMiddleIntegrator(
                    ensemble.temperature().to(kelvin) * openmm.unit.kelvin,
                    friction,
                    timestep,
                )

                temperature = ensemble.temperature().to(kelvin) * openmm.unit.kelvin
        elif openmm.Integrator not in type(integrator).mro():
            raise TypeError(
                f"Cannot cast the integrator {integrator} to the correct "
                "type. It should be a string or an openmm.Integrator object"
            )

        if map.specified("constraint"):
            from ...options import Constraint

            constraint = Constraint.create(map.get_string("constraint"))

            if constraint == "auto":
                # choose the constraint based on the timestep
                if timestep_in_fs > 4:
                    # need constraint on everything
                    constraint = "bonds"

                elif timestep_in_fs > 1:
                    # need it just on H bonds and angles
                    constraint = "h-bonds"

                else:
                    # can get away with no constraints
                    constraint = "none"

            map.set("constraint", constraint)

        if map.specified("perturbable_constraint"):
            from ...options import PerturbableConstraint

            constraint = PerturbableConstraint.create(
                map.get_string("perturbable_constraint")
            )

            if constraint == "auto":
                # we don't apply the constraint to perturbable molecules
                constraint = "none"

            map.set("perturbable_constraint", constraint)

        # Next, convert the sire system to an openmm system

        # system must be an openmm.System() or else we will crash!
        openmm_metadata = _sire_to_openmm_system(system, mols, map)

        # If we want temperature controlled by an Andersen thermostat
        # then add this here
        if use_andersen:
            system.addForce(openmm.AndersenThermostat(temperature, friction))

        # If we want NPT and this is periodic then we have to
        # add the barostat to the system
        if ensemble.is_npt():
            if not system.usesPeriodicBoundaryConditions():
                raise ValueError(
                    "You cannot run a constant pressure simulation "
                    "on a system with a non-periodic space."
                )

            pressure = ensemble.pressure().to(atm) * openmm.unit.atmosphere
            system.addForce(openmm.MonteCarloBarostat(pressure, temperature))

        platform = None

        if map.specified("platform"):
            from ...options import Platform

            desired_platform = Platform.create(map.get_string("platform"))

            # only look for the desired platform if it is not "auto"
            if desired_platform != "auto":
                platforms = []

                for i in range(0, openmm.Platform.getNumPlatforms()):
                    p = openmm.Platform.getPlatform(i)

                    if (p.getName().lower() == desired_platform.lower()) or (
                        p.getName() == "HIP" and desired_platform.lower() == "metal"
                    ):
                        platform = p
                        break
                    else:
                        platforms.append(p.getName().lower())

                if platform is None:
                    platforms = ", ".join(platforms)
                    raise ValueError(
                        f"Cannot create the openmm platform {desired_platform} "
                        "as this is not supported by this installation of "
                        f"openmm. Available platforms are [{platforms}]"
                    )

        if platform is None:
            # just find the fastest platform - this will be "metal" if that
            # is available and we are on Mac, or CUDA if CUDA works,
            # or OpenCL if OpenCL works, or CPU if nothing is left...
            import sys

            platforms = {}

            for i in range(0, openmm.Platform.getNumPlatforms()):
                p = openmm.Platform.getPlatform(i)
                platforms[p.getName().lower()] = p

            platform = None

            if sys.platform == "darwin":
                if "hip" in platforms:
                    platform = platforms["hip"]
                elif "metal" in platforms:
                    platform = platforms["metal"]

            if platform is None:
                if "cuda" in platforms:
                    platform = platforms["cuda"]

                elif "opencl" in platforms:
                    platform = platforms["opencl"]

                elif "cpu" in platforms:
                    platform = platforms["cpu"]

                elif len(platforms) > 0:
                    platform = platforms[platforms.keys()[0]]

            if platform is None:
                raise ValueError(
                    "This installation of openmm is broken, as there "
                    "are no available platforms!"
                )

        supported_properties = platform.getPropertyNames()

        if "Precision" in supported_properties and map.specified("precision"):
            precision = map.get_string("precision")
            platform.setPropertyDefaultValue("Precision", precision)

        if "Threads" in supported_properties and map.specified("threads"):
            try:
                threads = map["threads"].value().as_integer()
            except Exception:
                threads = map["threads"].source()

            platform.setPropertyDefaultValue("Threads", str(threads))

        if "DeviceIndex" in supported_properties and map.specified("device"):
            try:
                device_index = map["device"].value().as_integer()
            except Exception:
                device_index = map["device"].source()

            platform.setPropertyDefaultValue("DeviceIndex", str(device_index))

        if map.specified("cpu_pme") and "UseCpuPme" in supported_properties:
            usecpu = int(map["cpu_pme"].value().as_boolean())
            platform.setPropertyDefaultValue("UseCpuPme", str(usecpu).lower())

        try:
            from ._sommcontext import SOMMContext

            context = SOMMContext(
                system=system,
                integrator=integrator,
                platform=platform,
                metadata=openmm_metadata,
                map=map,
            )
        except Exception as e:
            raise ValueError(
                "There was a problem creating the OpenMM context. Perhaps "
                "the platform was not supported for this system, options "
                f"or on this computer? The error message is: {e}"
            )

        return context

    def openmm_extract_coordinates(state, mols, perturbable_maps=None, map=None):
        from ...base import create_map

        map = create_map(map)

        if perturbable_maps is None:
            perturbable_maps = {}

        return _openmm_extract_coordinates(
            state=state, mols=mols, perturbable_maps=perturbable_maps, map=map
        )

    def openmm_extract_coordinates_and_velocities(
        state, mols, perturbable_maps=None, map=None
    ):
        from ...base import create_map

        map = create_map(map)

        if perturbable_maps is None:
            from ..Mol import MolNum

            perturbable_maps = {}

        return _openmm_extract_coordinates_and_velocities(
            state=state, mols=mols, perturbable_maps=perturbable_maps, map=map
        )

    def openmm_extract_space(state):
        return _openmm_extract_space(state)

    def minimise_openmm_context(
        context, tolerance: float = 10, max_iterations: int = -1
    ):
        return _minimise_openmm_context(context, tolerance, max_iterations)

except Exception as e:
    _openmm_import_exception = e

    # OpenMM support is not available
    def _no_openmm():
        print(_openmm_import_exception)

        raise ModuleNotFoundError(
            "Unable to convert to/from OpenMM as this code hasn't been "
            "written yet. We hope to support this soon!"
        )

    _has_openmm = False

    def sire_to_openmm(*args, **kwargs):
        _no_openmm()

    def openmm_to_sire(*args, **kwargs):
        _no_openmm()

    def openmm_extract_coordinates(*arg, **kwargs):
        _no_openmm()

    def openmm_extract_coordinates_and_velocities(*args, **kwargs):
        _no_openmm()

    def openmm_extract_space(*args, **kwargs):
        _no_openmm()

    def minimise_openmm_context(*args, **kwargs):
        _no_openmm()

<<<<<<< HEAD
=======

try:
    from ._SireGemmi import sire_to_gemmi, gemmi_to_sire, _register_pdbx_loader

    # make sure we have also import gemmi so that we
    # have the gemmi objects registered with python
    import gemmi as _gemmi  # noqa: F401

    _has_gemmi = True
    _register_pdbx_loader()
except Exception as e:
    _gemmi_import_error = e

    # Gemmi support is not available
    def _no_gemmi():
        print(_gemmi_import_error)
        raise ModuleNotFoundError(
            "Unable to convert to/from Gemmi as it is not installed. "
            "Please install using `mamba install -c conda-forge gemmi` "
            "and then re-run this script."
        )

    _has_gemmi = False

    def sire_to_gemmi(*args, **kwargs):
        _no_gemmi()

    def gemmi_to_sire(*args, **kwargs):
        _no_gemmi()

>>>>>>> 1e9a6b93

def supported_formats():
    """Return all of the formats supported by this installation"""
    f = ["sire"]

    if _has_openmm:
        f.append("openmm")

    if _has_rdkit:
        f.append("rdkit")

    if _has_gemmi:
        f.append("gemmi")

    import sys

    # BioSimSpace needs to have already been loaded
    # otherwise it can't be imported
    if "BioSimSpace" in sys.modules:
        f.append("biosimspace")

    f.sort()

    return f<|MERGE_RESOLUTION|>--- conflicted
+++ resolved
@@ -479,8 +479,6 @@
     def minimise_openmm_context(*args, **kwargs):
         _no_openmm()
 
-<<<<<<< HEAD
-=======
 
 try:
     from ._SireGemmi import sire_to_gemmi, gemmi_to_sire, _register_pdbx_loader
@@ -511,7 +509,6 @@
     def gemmi_to_sire(*args, **kwargs):
         _no_gemmi()
 
->>>>>>> 1e9a6b93
 
 def supported_formats():
     """Return all of the formats supported by this installation"""
