--- conflicted
+++ resolved
@@ -3,29 +3,7 @@
 
 #include "SireMaths_registrars.h"
 
-<<<<<<< HEAD
-#include "accumulator.h"
-#include "freeenergyaverage.h"
-#include "vectorproperty.h"
-#include "histogram.h"
-#include "nvector.h"
-#include "sphere.h"
-#include "torsion.h"
-#include "triangle.h"
-#include "align.h"
-#include "axisset.h"
-#include "plane.h"
-#include "vector.h"
-#include "complex.h"
-#include "rangenerator.h"
-#include "n4matrix.h"
-#include "trigmatrix.h"
-#include "distvector.h"
-#include "line.h"
-#include "quaternion.h"
-#include "matrix.h"
-#include "nmatrix.h"
-=======
+
 #include "plane.h"
 #include "nmatrix.h"
 #include "complex.h"
@@ -47,15 +25,13 @@
 #include "distvector.h"
 #include "rangenerator.h"
 #include "histogram.h"
->>>>>>> e4fbd534
 
 #include "Helpers/objectregistry.hpp"
 
 void register_SireMaths_objects()
 {
 
-<<<<<<< HEAD
-=======
+
     ObjectRegistry::registerConverterFor< SireMaths::Plane >();
     ObjectRegistry::registerConverterFor< SireMaths::NMatrix >();
     ObjectRegistry::registerConverterFor< SireMaths::Complex >();
@@ -75,40 +51,15 @@
     ObjectRegistry::registerConverterFor< SireMaths::VectorArrayProperty >();
     ObjectRegistry::registerConverterFor< SireMaths::Quaternion >();
     ObjectRegistry::registerConverterFor< SireMaths::Triangle >();
->>>>>>> e4fbd534
     ObjectRegistry::registerConverterFor< SireMaths::NullAccumulator >();
     ObjectRegistry::registerConverterFor< SireMaths::Average >();
     ObjectRegistry::registerConverterFor< SireMaths::AverageAndStddev >();
     ObjectRegistry::registerConverterFor< SireMaths::ExpAverage >();
     ObjectRegistry::registerConverterFor< SireMaths::Median >();
     ObjectRegistry::registerConverterFor< SireMaths::RecordValues >();
-<<<<<<< HEAD
-    ObjectRegistry::registerConverterFor< SireMaths::FreeEnergyAverage >();
-    ObjectRegistry::registerConverterFor< SireMaths::BennettsFreeEnergyAverage >();
-    ObjectRegistry::registerConverterFor< SireMaths::VectorProperty >();
-    ObjectRegistry::registerConverterFor< SireMaths::VectorArrayProperty >();
-    ObjectRegistry::registerConverterFor< SireMaths::Histogram >();
-    ObjectRegistry::registerConverterFor< SireMaths::NVector >();
-    ObjectRegistry::registerConverterFor< SireMaths::Sphere >();
-    ObjectRegistry::registerConverterFor< SireMaths::Torsion >();
-    ObjectRegistry::registerConverterFor< SireMaths::Triangle >();
-    ObjectRegistry::registerConverterFor< SireMaths::Transform >();
-    ObjectRegistry::registerConverterFor< SireMaths::AxisSet >();
-    ObjectRegistry::registerConverterFor< SireMaths::Plane >();
-    ObjectRegistry::registerConverterFor< SireMaths::Vector >();
-    ObjectRegistry::registerConverterFor< SireMaths::Complex >();
-    ObjectRegistry::registerConverterFor< SireMaths::RanGenerator >();
-    ObjectRegistry::registerConverterFor< SireMaths::N4Matrix >();
-    ObjectRegistry::registerConverterFor< SireMaths::TrigMatrix >();
-    ObjectRegistry::registerConverterFor< SireMaths::DistVector >();
-    ObjectRegistry::registerConverterFor< SireMaths::Line >();
-    ObjectRegistry::registerConverterFor< SireMaths::Quaternion >();
-    ObjectRegistry::registerConverterFor< SireMaths::Matrix >();
-    ObjectRegistry::registerConverterFor< SireMaths::NMatrix >();
-=======
+
     ObjectRegistry::registerConverterFor< SireMaths::DistVector >();
     ObjectRegistry::registerConverterFor< SireMaths::RanGenerator >();
     ObjectRegistry::registerConverterFor< SireMaths::Histogram >();
->>>>>>> e4fbd534
 
 }
