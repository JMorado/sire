from . import config

import os as _os
import warnings as _warnings

from ._pythonize import use_mixed_api, use_new_api, use_old_api
from ._load import (
    load,
    save,
    save_to_string,
    expand,
    tutorial_url,
    load_test_files,
    supported_formats,
    smiles,
    smarts,
)

from ._measure import measure
from ._colname import colname, colnames
from ._match import match_atoms
from ._parallel import (
    get_max_num_threads,
    set_max_num_threads,
    set_default_num_threads,
)

__all__ = [
    "atomid",
    "chainid",
    "colname",
    "colnames",
    "expand",
    "get_max_num_threads",
    "load",
    "load_test_files",
<<<<<<< HEAD
=======
    "match_atoms",
    "minimum_distance",
>>>>>>> 9e4edb8f
    "measure",
    "molid",
    "save",
    "save_to_string",
    "segid",
    "set_default_num_threads",
    "set_max_num_threads",
    "smiles",
    "smarts",
    "supported_formats",
    "tutorial_url",
    "u",
    "use_mixed_api",
    "use_new_api",
    "use_old_api",
]


# filter out annoying double-wrapped warnings
_warnings.filterwarnings("ignore", "to-Python converter for")


def _fix_openmm_path():
    """We need to fix the OpenMM path on Windows, because the DLL
    is not where we would expect it to be
    """
    import sys

    if sys.platform != "win32":
        return

    import os
    import glob

    condadir = os.path.dirname(sys.executable)

    # The DLL is put in libdir, but other DLLs are put in bindir
    libdir = os.path.join(condadir, "Library", "lib")
    bindir = os.path.join(condadir, "Library", "bin")
    openmm_files = glob.glob(os.path.join(libdir, "OpenMM*.dll"))

    need_path = False

    for file in openmm_files:
        binfile = os.path.join(bindir, os.path.basename(file))

        if not os.path.exists(binfile):
            # We do need to add bindir to the PATH
            need_path = True
            break

    if need_path:
        # importing openmm should add this path
        try:
            import openmm
        except Exception:
            print("OpenMM import failed!")
            # Copy the files
            try:
                for file in openmm_files:
                    binfile = os.path.join(bindir, os.path.basename(file))

                    if not os.path.exists(binfile):
                        # copy the file into the right place
                        import shutil

                        shutil.copy(file, binfile)
            except Exception:
                print(
                    "Could not resolve OpenMM library location. "
                    "This may cause issues later."
                )

        # also add it manually here
        try:
            os.add_dll_directory(libdir)
        except Exception:
            # os.add_dll_directory is not available on old Python (3.7)
            pass


_fix_openmm_path()


def u(unit):
    """
    Return a sire unit created from the passed expression. If this is a
    sire.units.GeneralUnit then it will be returned. If this is a string,
    then it will be parseed and returned as a sire.units.GeneralUnit.
    """
    from .units import GeneralUnit

    error = None

    try:
        return GeneralUnit(unit)
    except Exception as e:
        error = e

    # is this a different unit model?

    # Try BioSimSpace
    if str(type(unit)).find("BioSimSpace") != -1:
        try:
            return GeneralUnit(unit._sire_unit)
        except Exception:
            pass

        return GeneralUnit(f"{unit}")

    # Try Pint
    if str(type(unit)).find("pint") != -1 and hasattr(type(unit), "magnitude"):
        # this is a pint unit - convert to a string (using the long-default
        # format, as sire should be able to read and understand this)
        # (we can't use short default as we use 'A' to mean angstrom, not amp)
        return GeneralUnit(unit.magnitude, f"{unit.units}")

    # Just try representing this as a string and see what happens
    try:
        return GeneralUnit(f"{unit}")
    except Exception as e:
        raise TypeError(
            f"Could not convert {unit} to a sire unit. The original error "
            f"that was raised was: {error}. The error raised when parsing "
            f"the string version was {e}"
        )


def molid(
    num: int = None,
    name: str = None,
    idx: int = None,
    case_sensitive: bool = True,
):
    """Construct an identifer for a Molecule from the passed
       name, number and index.

    Args:
        name (str, optional): The molecule name. Defaults to None.
        num (int, optional): The molecule number. Defaults to None.
        idx (int, optional): The molecule index. Defaults to None.
        case_sensitive (bool): Whether or not the name is case sensitive

    Returns:
        MolID : The returned molecule identifier
    """
    ID = None

    if type(num) is str:
        # used in unnamed argument mode
        if name is None:
            name = num
            num = None
        elif type(name) is int:
            (num, name) = (name, num)
        else:
            raise TypeError("The number cannot be a string.")

    from .mol import MolName, MolNum, MolIdx

    if name is not None:
        if case_sensitive:
            from .id import CaseSensitive

            cs = CaseSensitive
        else:
            from .id import CaseInsensitive

            cs = CaseInsensitive

        ID = MolName(name, cs)

    if num is not None:
        if ID is None:
            ID = MolNum(num)
        else:
            ID = ID + MolNum(num)

    if idx is not None:
        if ID is None:
            ID = MolIdx(idx)
        else:
            ID = ID + MolIdx(idx)

    if ID is None:
        return MolIdx()
    else:
        return ID


def atomid(
    num: int = None, name: str = None, idx: int = None, case_sensitive=True
):
    """Construct an identifer for an Atom from the passed
       name, number and index.

    Args:
        name (str, optional): The atom name. Defaults to None.
        num (int, optional): The atom number. Defaults to None.
        idx (int, optional): The atom index. Defaults to None.
        case_sensitive (bool): Whether the name is case sensitive or not

    Returns:
        AtomID : The returned atom identifier
    """
    ID = None

    if type(num) is str:
        # used in unnamed argument mode
        if name is None:
            name = num
            num = None
        elif type(name) is int:
            (num, name) = (name, num)
        else:
            raise TypeError("The number cannot be a string.")

    from .mol import AtomName, AtomNum, AtomIdx

    if name is not None:
        if case_sensitive:
            from .id import CaseSensitive

            cs = CaseSensitive
        else:
            from .id import CaseInsensitive

            cs = CaseInsensitive

        ID = AtomName(name, cs)

    if num is not None:
        if ID is None:
            ID = AtomNum(num)
        else:
            ID = ID + AtomNum(num)

    if idx is not None:
        if ID is None:
            ID = AtomIdx(idx)
        else:
            ID = ID + AtomIdx(idx)

    if ID is None:
        return AtomIdx()
    else:
        return ID


def resid(
    num: int = None, name: str = None, idx: int = None, case_sensitive=True
):
    """Construct an identifer for a Residue from the passed
       name, number and index.

    Args:
        name (str, optional): The residue name. Defaults to None.
        number (int, optional): The residue number. Defaults to None.
        index (int, optional): The residue index. Defaults to None.
        case_sensitive (bool): Whether or not the name is case sensitive

    Returns:
        ResID : The returned atom identifier
    """
    ID = None

    if type(num) is str:
        # used in unnamed argument mode
        if name is None:
            name = num
            num = None
        elif type(name) is int:
            (num, name) = (name, num)
        else:
            raise TypeError("The number cannot be a string.")

    from .mol import ResName, ResNum, ResIdx

    if name is not None:
        if case_sensitive:
            from .id import CaseSensitive

            cs = CaseSensitive
        else:
            from .id import CaseInsensitive

            cs = CaseInsensitive

        ID = ResName(name, cs)

    if num is not None:
        if ID is None:
            ID = ResNum(num)
        else:
            ID = ID + ResNum(num)

    if idx is not None:
        if ID is None:
            ID = ResIdx(idx)
        else:
            ID = ID + ResIdx(idx)

    if ID is None:
        return ResIdx()
    else:
        return ID


def chainid(idx: int = None, name: str = None, case_sensitive: bool = True):
    """Construct an identifer for a Chain from the passed
       name and index.

    Args:
        name (str, optional): The chain name. Defaults to None.
        index (int, optional): The chain index. Defaults to None.
        case_sensitive (bool): Whether or not the name is case sensitive

    Returns:
        ChainID : The returned chain identifier
    """
    ID = None

    if type(idx) is str:
        # used in unnamed argument mode
        if name is None:
            name = idx
            idx = None
        elif type(name) is int:
            (idx, name) = (name, idx)
        else:
            raise TypeError("The index cannot be a string.")

    from .mol import ChainName, ChainIdx

    if name is not None:
        if case_sensitive:
            from .id import CaseSensitive

            cs = CaseSensitive
        else:
            from .id import CaseInsensitive

            cs = CaseInsensitive

        ID = ChainName(name, cs)

    if idx is not None:
        if ID is None:
            ID = ChainIdx(idx)
        else:
            ID = ID + ChainIdx(idx)

    if ID is None:
        return ChainIdx()
    else:
        return ID


def segid(idx: int = None, name: str = None, case_sensitive: bool = True):
    """Construct an identifer for a Segment from the passed
       name and index.

    Args:
        name (str, optional): The segment name. Defaults to None.
        index (int, optional): The segment index. Defaults to None.
        case_sensitive (bool): Whether or not the name is case sensitive

    Returns:
        SegID : The returned chain identifier
    """
    ID = None

    if type(idx) is str:
        # used in unnamed argument mode
        if name is None:
            name = idx
            idx = None
        elif type(name) is int:
            (idx, name) = (name, idx)
        else:
            raise TypeError("The index cannot be a string.")

    from .mol import SegName, SegIdx

    if name is not None:
        if case_sensitive:
            from .id import CaseSensitive

            cs = CaseSensitive
        else:
            from .id import CaseInsensitive

            cs = CaseInsensitive

        ID = SegName(name, cs)

    if idx is not None:
        if ID is None:
            ID = SegIdx(idx)
        else:
            ID = ID + SegIdx(idx)

    if ID is None:
        return SegIdx()
    else:
        return ID


def bondid(atom0, atom1, case_sensitive: bool = True):
    """Construct an identifier for a Bond from the passed
       identifiers for the two atoms.

       The atom identifiers can be:

       * integers - in this case they are treated as Atom indexes
       * strings - in this case they are treated as Atom names
       * AtomIDs - these are AtomIDs created via, e.g. the atomid function.

    Args:
        atom0 (int, str, AtomID): The identifier for the first atom.
        atom1 (int, str, AtomID): The identifier for the second atom.
        case_sensitive: Whether or not the name is case sensitive

    Returns:
        BondID: The returned bond identifier
    """

    def _convert(id):
        if type(id) is int:
            from .mol import AtomIdx

            return AtomIdx(id)
        elif type(id) is str:
            if case_sensitive:
                from .id import CaseSensitive

                cs = CaseSensitive
            else:
                from .id import CaseInsensitive

                cs = CaseInsensitive

            from .mol import AtomName

            return AtomName(id, cs)
        else:
            from .mol import AtomID

            if AtomID in type(id).mro():
                return id
            else:
                return atomid(id)

    from .mol import BondID

    return BondID(_convert(atom0), _convert(atom1))


def angleid(atom0, atom1, atom2, case_sensitive: bool = True):
    """Construct an identifier for a Angle from the passed
       identifiers for the three atoms.

       The atom identifiers can be:

       * integers - in this case they are treated as Atom indexes
       * strings - in this case they are treated as Atom names
       * AtomIDs - these are AtomIDs created via, e.g. the atomid function.

    Args:
        atom0 (int, str, AtomID): The identifier for the first atom.
        atom1 (int, str, AtomID): The identifier for the second atom.
        atom2 (int, str, AtomID): The identifier for the third atom.
        case_sensitive: Whether or not the name is case sensitive

    Returns:
        AngleID: The returned angle identifier
    """

    def _convert(id):
        if type(id) is int:
            from .mol import AtomIdx

            return AtomIdx(id)
        elif type(id) is str:
            if case_sensitive:
                from .id import CaseSensitive

                cs = CaseSensitive
            else:
                from .id import CaseInsensitive

                cs = CaseInsensitive

            from .mol import AtomName

            return AtomName(id, cs)
        else:
            from .mol import AtomID

            if AtomID in type(id).mro():
                return id
            else:
                return atomid(id)

    from .mol import AngleID

    return AngleID(_convert(atom0), _convert(atom1), _convert(atom2))


def dihedralid(atom0, atom1, atom2, atom3, case_sensitive: bool = True):
    """Construct an identifier for a Dihedral from the passed
       identifiers for the four atoms.

       The atom identifiers can be:

       * integers - in this case they are treated as Atom indexes
       * strings - in this case they are treated as Atom names
       * AtomIDs - these are AtomIDs created via, e.g. the atomid function.

    Args:
        atom0 (int, str, AtomID): The identifier for the first atom.
        atom1 (int, str, AtomID): The identifier for the second atom.
        atom2 (int, str, AtomID): The identifier for the third atom.
        atom3 (int, str, AtomID): The identifier for the fourth atom.
        case_sensitive: Whether or not the name is case sensitive

    Returns:
        DihedralID: The returned dihedral identifier
    """

    def _convert(id):
        if type(id) is int:
            from .mol import AtomIdx

            return AtomIdx(id)
        elif type(id) is str:
            if case_sensitive:
                from .id import CaseSensitive

                cs = CaseSensitive
            else:
                from .id import CaseInsensitive

                cs = CaseInsensitive

            from .mol import AtomName

            return AtomName(id, cs)
        else:
            from .mol import AtomID

            if AtomID in type(id).mro():
                return id
            else:
                return atomid(id)

    from .mol import DihedralID

    return DihedralID(
        _convert(atom0), _convert(atom1), _convert(atom2), _convert(atom3)
    )


def improperid(atom0, atom1, atom2, atom3, case_sensitive: bool = True):
    """Construct an identifier for an Improper from the passed
       identifiers for the four atoms.

       The atom identifiers can be:

       * integers - in this case they are treated as Atom indexes
       * strings - in this case they are treated as Atom names
       * AtomIDs - these are AtomIDs created via, e.g. the atomid function.

    Args:
        atom0 (int, str, AtomID): The identifier for the first atom.
        atom1 (int, str, AtomID): The identifier for the second atom.
        atom2 (int, str, AtomID): The identifier for the third atom.
        atom3 (int, str, AtomID): The identifier for the fourth atom.
        case_sensitive: Whether or not the name is case sensitive

    Returns:
        ImproperID: The returned improper identifier
    """

    def _convert(id):
        if type(id) is int:
            from .mol import AtomIdx

            return AtomIdx(id)
        elif type(id) is str:
            if case_sensitive:
                from .id import CaseSensitive

                cs = CaseSensitive
            else:
                from .id import CaseInsensitive

                cs = CaseInsensitive

            from .mol import AtomName

            return AtomName(id, cs)
        else:
            from .mol import AtomID

            if AtomID in type(id).mro():
                return id
            else:
                return atomid(id)

    from .mol import ImproperID

    return ImproperID(
        _convert(atom0), _convert(atom1), _convert(atom2), _convert(atom3)
    )


__version__ = config.__version__

__branch__ = config.sire_repository_branch
__repository__ = config.sire_repository_url
__revisionid__ = config.sire_repository_version[0:7]

_can_lazy_import = False

if "SIRE_NO_LAZY_IMPORT" not in _os.environ:
    try:
        import lazy_import as _lazy_import

        _lazy_import.logging.disable(_lazy_import.logging.DEBUG)

        # Previously needed to filter to remove excessive warnings
        # from 'frozen importlib' when lazy loading.
        # import warnings
        # warnings.filterwarnings("ignore")

        _can_lazy_import = True

    except Exception as e:
        print("Lazy import disabled")
        print(e)
        _can_lazy_import = False


# Lazy import the modules for speed, and also to prevent pythonizing them
# if the users wants to run in legacy mode
if _can_lazy_import:
    analysis = _lazy_import.lazy_module("sire.analysis")
    base = _lazy_import.lazy_module("sire.base")
    cas = _lazy_import.lazy_module("sire.cas")
    convert = _lazy_import.lazy_module("sire.convert")
    cluster = _lazy_import.lazy_module("sire.cluster")
    error = _lazy_import.lazy_module("sire.error")
    ff = _lazy_import.lazy_module("sire.ff")
    id = _lazy_import.lazy_module("sire.id")
    io = _lazy_import.lazy_module("sire.io")
    maths = _lazy_import.lazy_module("sire.maths")
    mm = _lazy_import.lazy_module("sire.mm")
    mol = _lazy_import.lazy_module("sire.mol")
    morph = _lazy_import.lazy_module("sire.morph")
    move = _lazy_import.lazy_module("sire.move")
    qt = _lazy_import.lazy_module("sire.qt")
    restraints = _lazy_import.lazy_module("sire.restraints")
    search = _lazy_import.lazy_module("sire.search")
    squire = _lazy_import.lazy_module("sire.squire")
    stream = _lazy_import.lazy_module("sire.stream")
    units = _lazy_import.lazy_module("sire.units")
    utils = _lazy_import.lazy_module("sire.utils")
    vol = _lazy_import.lazy_module("sire.vol")


def _version_string():
    """
    Return a nicely formatted string that describes
    the current Sire version
    """
    from .base import (
        get_release_version,
        get_repository_branch,
        get_repository_version_is_clean,
    )

    from .config import sire_repository_version

    return """Sire %s [%s|%s, %s]""" % (
        get_release_version(),
        get_repository_branch(),
        sire_repository_version[0:7],
        ["unclean", "clean"][get_repository_version_is_clean()],
    )


config.version_string = _version_string<|MERGE_RESOLUTION|>--- conflicted
+++ resolved
@@ -16,7 +16,7 @@
     smarts,
 )
 
-from ._measure import measure
+from ._measure import measure, minimum_distance
 from ._colname import colname, colnames
 from ._match import match_atoms
 from ._parallel import (
@@ -34,11 +34,8 @@
     "get_max_num_threads",
     "load",
     "load_test_files",
-<<<<<<< HEAD
-=======
     "match_atoms",
     "minimum_distance",
->>>>>>> 9e4edb8f
     "measure",
     "molid",
     "save",
