--- conflicted
+++ resolved
@@ -1,8 +1,4 @@
-<<<<<<< HEAD
-__all__ = ["create_map", "wrap", "PropertyMap", "ProgressBar"]
-=======
 __all__ = ["create_map", "wrap", "PropertyMap", "ProgressBar", "Properties"]
->>>>>>> 1e9a6b93
 
 from ..legacy import Base as _Base
 
